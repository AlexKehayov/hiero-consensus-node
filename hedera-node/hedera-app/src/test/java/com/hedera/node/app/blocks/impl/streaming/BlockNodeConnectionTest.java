--- conflicted
+++ resolved
@@ -830,29 +830,21 @@
         // Act
         connectionSpy.onNext(response);
 
-<<<<<<< HEAD
         // Assert connection ends and restart is scheduled after 5s with the last verified block number + 1
         verify(requestObserver).onCompleted();
         verify(scheduler).schedule(any(Runnable.class), eq(5L), eq(TimeUnit.SECONDS));
+
+        // Verify log messages for end of stream
+        final String expectedLog =
+                "Received EndOfStream from block node " + TEST_CONNECTION_DESCRIPTOR + " at block " + TEST_BLOCK_NUMBER;
+        assertTrue(
+                logCaptor.debugLogs().stream().anyMatch(log -> log.contains(expectedLog)),
+                "Expected warning log message not found: " + expectedLog);
 
         // Verify log messages for internal error
         final String expectedWarningLog =
                 "Block node " + TEST_ADDRESS + ":" + TEST_PORT + " reported an error at block " + TEST_BLOCK_NUMBER
                         + ". Will attempt to reestablish the stream later.";
-=======
-        // Assert connection restarts after the last verified block number
-        verify(connectionSpy, times(1)).endStreamAndRestartAtBlock(endOfStream.blockNumber() + 1L);
-        verify(connectionSpy, times(1)).close();
-        verify(connectionSpy, times(1)).setCurrentBlockNumber(endOfStream.blockNumber() + 1L);
-        verify(connectionSpy, times(1)).establishStream();
-
-        assertEquals(endOfStream.blockNumber() + 1L, connection.getCurrentBlockNumber());
-        assertEquals(0, connection.getCurrentRequestIndex());
-
-        // Verify log messages for end of stream
-        final String expectedLog =
-                "Received EndOfStream from block node " + TEST_CONNECTION_DESCRIPTOR + " at block " + TEST_BLOCK_NUMBER;
->>>>>>> 8bb4dcc2
         assertTrue(
                 logCaptor.warnLogs().stream().anyMatch(log -> log.contains(expectedWarningLog)),
                 "Expected warning log message not found: " + expectedWarningLog);
@@ -995,8 +987,8 @@
         connectionSpy.onNext(response);
 
         // Assert connection restarts after the last verified block number
-        verify(connectionSpy, times(1)).endStreamAndRestartAtBlock(resendBlock.blockNumber());
         verify(connectionSpy, times(1)).close();
+        verify(connectionSpy, times(1)).restartStreamAtBlock(resendBlock.blockNumber());
         verify(connectionSpy, times(1)).setCurrentBlockNumber(resendBlock.blockNumber());
         verify(connectionSpy, times(1)).establishStream();
 
