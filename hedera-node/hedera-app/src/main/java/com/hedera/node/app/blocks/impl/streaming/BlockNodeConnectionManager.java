--- conflicted
+++ resolved
@@ -448,7 +448,6 @@
     private void connectToNode(@NonNull BlockNodeConfig node) {
         logger.info("Scheduling connection attempt for block node {}", blockNodeName(node));
         BlockNodeConnection connection = null; // Declare outside try
-<<<<<<< HEAD
 
         // Create the connection object
         final GrpcServiceClient grpcClient = createNewGrpcClient(node);
@@ -460,10 +459,13 @@
     }
 
     /**
-     * Creates a BlockNodeConnection instance for the given node configuration.
-     * @param node The configuration of the node to connect to.
-     * @param grpcClient The gRPC client to use for the connection.
-     * @return The created BlockNodeConnection instance.
+     * Creates a new connection to a block node with the specified configuration.
+     * The connection is initialized in an UNINITIALIZED state and will be managed
+     * through its lifecycle based on priority and health.
+     *
+     * @param node the configuration for the block node to connect to
+     * @param grpcClient the gRPC client to use for streaming
+     * @return the newly created and initialized block node connection
      */
     public BlockNodeConnection createBlockNodeConnection(
             @NonNull BlockNodeConfig node, @NonNull GrpcServiceClient grpcClient) {
@@ -471,43 +473,6 @@
         connection = new BlockNodeConnection(
                 configProvider, node, this, blockStreamStateManager, grpcClient, blockStreamMetrics);
         return connection;
-=======
-        try {
-            // Create the connection object
-            final GrpcServiceClient grpcClient = createNewGrpcClient(node);
-            connection = createBlockNodeConnection(node, grpcClient);
-
-            blockStreamStateManager.getConnections().put(node, connection);
-            // Immediately schedule the FIRST connection attempt.
-            scheduleRetry(connection, Duration.ZERO, null);
-        } catch (Exception e) {
-            // Catch potential errors during GrpcServiceClient or BlockNodeConnection creation
-            logger.error(
-                    "Failed during creation or initial scheduling for block node {}. Node will not be retried until selected again.",
-                    blockNodeName(node),
-                    e);
-            // DO NOT add NoOpConnection to connectionsInRetry here.
-            // If creation fails, the node is simply not available now.
-            // If scheduleRetry failed, it already logged and cleaned up connectionsInRetry.
-        }
->>>>>>> 64b2bcfb
-    }
-
-    /**
-     * Creates a new connection to a block node with the specified configuration.
-     * The connection is initialized in an UNINITIALIZED state and will be managed
-     * through its lifecycle based on priority and health.
-     *
-     * @param node the configuration for the block node to connect to
-     * @param grpcClient the gRPC client to use for streaming
-     * @return the newly created and initialized block node connection
-     */
-    public BlockNodeConnection createBlockNodeConnection(
-            @NonNull BlockNodeConfig node, @NonNull GrpcServiceClient grpcClient) {
-        BlockNodeConnection connection;
-        connection = new BlockNodeConnection(
-                configProvider, node, this, blockStreamStateManager, grpcClient, blockStreamMetrics);
-        return connection;
     }
 
     @VisibleForTesting
@@ -560,11 +525,7 @@
         private final BlockNodeConnection connection;
         private Duration currentBackoffDelay; // Represents the delay *before* the next attempt
 
-<<<<<<< HEAD
         private final Long blockNumber; // If becoming ACTIVE, the blockNumber to jump to
-=======
-        private Long blockNumber; // If becoming ACTIVE, the blockNumber to jump to
->>>>>>> 64b2bcfb
 
         BlockNodeConnectionTask(
                 @NonNull final BlockNodeConnection connection, @NonNull final Duration initialDelay, Long blockNumber) {
@@ -882,14 +843,9 @@
     }
 
     /**
-<<<<<<< HEAD
-     * Get the jump target block number which can be updated and the block stream worker thread will jump to that block
-     * on the next iteration.
-=======
      * Returns the atomic reference for the block number which can be updated
      * and the block stream worker thread will jump to that block on the next iteration.
      *
->>>>>>> 64b2bcfb
      * @return the jump target block number
      */
     public AtomicLong getJumpTargetBlock() {
