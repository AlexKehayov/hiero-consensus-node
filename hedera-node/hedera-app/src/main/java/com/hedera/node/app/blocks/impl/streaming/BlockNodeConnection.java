--- conflicted
+++ resolved
@@ -48,6 +48,7 @@
     private final AtomicLong currentBlockNumber = new AtomicLong(-1);
     private final AtomicInteger currentRequestIndex = new AtomicInteger(0);
     private final AtomicInteger endOfStreamImmediateRestarts = new AtomicInteger(0);
+    private final AtomicInteger endOfStreamExpBackoffs = new AtomicInteger(0);
     private final AtomicLong jumpTargetBlock = new AtomicLong(-1);
 
     // Notification objects
@@ -433,13 +434,9 @@
                         connectionDescriptor,
                         blockNumber);
 
-<<<<<<< HEAD
-                handleEndOfStreamError();
-=======
                 if (endOfStreamExpBackoffs.incrementAndGet() <= MAX_END_OF_STREAM_EXP_RETRIES) {
                     handleEndOfStreamError();
                 }
->>>>>>> 2737d603
             }
             case STREAM_ITEMS_SUCCESS,
                     STREAM_ITEMS_TIMEOUT,
@@ -483,13 +480,9 @@
                             Thread.currentThread().getName(),
                             connectionDescriptor);
 
-<<<<<<< HEAD
-                    blockNodeConnectionManager.handleConnectionError(this);
-=======
                     if (endOfStreamExpBackoffs.incrementAndGet() <= MAX_END_OF_STREAM_EXP_RETRIES) {
                         blockNodeConnectionManager.handleConnectionError(this);
                     }
->>>>>>> 2737d603
                 }
             }
             case STREAM_ITEMS_UNKNOWN -> {
