--- conflicted
+++ resolved
@@ -50,15 +50,8 @@
     }
 
     /**
-<<<<<<< HEAD
      * Add an item to the BlockState, this will not create a PublishStreamRequest.
      * @param item the item to add
-=======
-     * Adds a block item to this block's state. Items are added sequentially and used
-     * to generate publish stream requests. This will not create a PublishStreamRequest.
-     *
-     * @param item the block item to add to this block's state
->>>>>>> 64b2bcfb
      */
     public void addItem(final BlockItem item) {
         items.add(item);
@@ -68,24 +61,9 @@
      * Get the size of the list of PublishStreamRequests
      *
      * @return the size of the list of PublishStreamRequests
-<<<<<<< HEAD
      */
     public int requestsSize() {
         return requests.size();
-    }
-
-    /**
-     * Get the request at the given index
-     * @param index the index of the request
-     * @return the request at the given index
-     */
-    public PublishStreamRequest getRequest(int index) {
-        return requests.get(index);
-=======
-     */
-    public int requestsSize() {
-        return requests.size();
->>>>>>> 64b2bcfb
     }
 
     /**
@@ -133,12 +111,8 @@
     }
 
     /**
-<<<<<<< HEAD
-     * Create a PublishStreamRequest from the current items in the BlockState
-=======
      * Create a new PublishStreamRequest from the current items in the BlockState.
      * The request will include up to batchSize items or fewer if a block proof is included.
->>>>>>> 64b2bcfb
      *
      * @param batchSize the size of the batch to create
      * @param forceCreation if true, create a request even if the batch size is not met
