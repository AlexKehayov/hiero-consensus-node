// SPDX-License-Identifier: Apache-2.0
import com.github.jengelman.gradle.plugins.shadow.tasks.ShadowJar

plugins {
    id("org.hiero.gradle.module.application")
    id("org.hiero.gradle.feature.shadow")
}

description = "Hedera Services Test Clients for End to End Tests (EET)"

mainModuleInfo {
    runtimeOnly("org.junit.jupiter.engine")
    runtimeOnly("org.junit.platform.launcher")
}

sourceSets { create("rcdiff") }

tasks.withType<JavaCompile>().configureEach { options.compilerArgs.add("-Xlint:-exports") }

tasks.register<JavaExec>("runTestClient") {
    group = "build"
    description = "Run a test client via -PtestClient=<Class>"

    classpath = configurations.runtimeClasspath.get().plus(files(tasks.jar))
    mainClass = providers.gradleProperty("testClient")
}

tasks.jacocoTestReport {
    classDirectories.setFrom(files(project(":app").layout.buildDirectory.dir("classes/java/main")))
    sourceDirectories.setFrom(files(project(":app").projectDir.resolve("src/main/java")))
    reports {
        xml.required.set(true)
        html.required.set(true)
    }
}

tasks.test {
    testClassesDirs = sourceSets.main.get().output.classesDirs
    classpath = configurations.runtimeClasspath.get().plus(files(tasks.jar))

    // Unlike other tests, these intentionally corrupt embedded state to test FAIL_INVALID
    // code paths; hence we do not run LOG_VALIDATION after the test suite finishes
    useJUnitPlatform { includeTags("(INTEGRATION|STREAM_VALIDATION)") }

    systemProperty("junit.jupiter.execution.parallel.enabled", true)
    systemProperty("junit.jupiter.execution.parallel.mode.default", "concurrent")
    // Surprisingly, the Gradle JUnitPlatformTestExecutionListener fails to gather result
    // correctly if test classes run in parallel (concurrent execution WITHIN a test class
    // is fine). So we need to force the test classes to run in the same thread. Luckily this
    // is not a huge limitation, as our test classes generally have enough non-leaky tests to
    // get a material speed up. See https://github.com/gradle/gradle/issues/6453.
    systemProperty("junit.jupiter.execution.parallel.mode.classes.default", "same_thread")
    systemProperty(
        "junit.jupiter.testclass.order.default",
        "org.junit.jupiter.api.ClassOrderer\$OrderAnnotation",
    )
    // Tell our launcher to target an embedded network whose mode is set per-class
    systemProperty("hapi.spec.embedded.mode", "per-class")

    // Limit heap and number of processors
    maxHeapSize = "8g"
    jvmArgs("-XX:ActiveProcessorCount=6")
}

val prCheckTags =
    mapOf(
        "hapiTestAdhoc" to "ADHOC",
        "hapiTestCrypto" to "CRYPTO",
        "hapiTestToken" to "TOKEN",
        "hapiTestRestart" to "RESTART|UPGRADE",
        "hapiTestSmartContract" to "SMART_CONTRACT",
        "hapiTestNDReconnect" to "ND_RECONNECT",
        "hapiTestTimeConsuming" to "LONG_RUNNING",
        "hapiTestIss" to "ISS",
        "hapiTestMisc" to
<<<<<<< HEAD
            "!(INTEGRATION|CRYPTO|TOKEN|RESTART|UPGRADE|SMART_CONTRACT|ND_RECONNECT|LONG_RUNNING|ISS|BLOCK_NODE)",
=======
            "!(INTEGRATION|CRYPTO|TOKEN|RESTART|UPGRADE|SMART_CONTRACT|ND_RECONNECT|LONG_RUNNING|ISS|BLOCK_NODE_SIMULATOR)",
        "hapiTestMiscRecords" to
            "!(INTEGRATION|CRYPTO|TOKEN|RESTART|UPGRADE|SMART_CONTRACT|ND_RECONNECT|LONG_RUNNING|ISS|BLOCK_NODE_SIMULATOR)",
>>>>>>> 58b8c069
    )
val remoteCheckTags =
    prCheckTags
        .filterNot { it.key in listOf("hapiTestIss", "hapiTestRestart", "hapiTestToken") }
        .mapKeys { (key, _) -> key.replace("hapiTest", "remoteTest") }
val prCheckStartPorts =
    mapOf(
        "hapiTestAdhoc" to "25000",
        "hapiTestCrypto" to "25200",
        "hapiTestToken" to "25400",
        "hapiTestRestart" to "25600",
        "hapiTestSmartContract" to "25800",
        "hapiTestNDReconnect" to "26000",
        "hapiTestTimeConsuming" to "26200",
        "hapiTestIss" to "26400",
        "hapiTestMisc" to "26800",
        "hapiTestMiscRecords" to "27200",
    )
val prCheckPropOverrides =
    mapOf(
        "hapiTestAdhoc" to
<<<<<<< HEAD
            "tss.hintsEnabled=true,tss.forceHandoffs=true,tss.initialCrsParties=16,blockStream.blockPeriod=1s",
        "hapiTestCrypto" to
            "tss.hintsEnabled=true,blockStream.blockPeriod=1s,blockStream.writerMode=FILE_AND_GRPC",
=======
            "tss.hintsEnabled=false,tss.forceHandoffs=false,tss.initialCrsParties=16,blockStream.blockPeriod=2s",
        "hapiTestCrypto" to "tss.hintsEnabled=true,blockStream.blockPeriod=1s",
>>>>>>> 58b8c069
        "hapiTestSmartContract" to "tss.historyEnabled=false",
        "hapiTestRestart" to
            "tss.hintsEnabled=true,tss.forceHandoffs=true,tss.initialCrsParties=16,blockStream.blockPeriod=1s",
        "hapiTestMisc" to "nodes.nodeRewardsEnabled=false",
        "hapiTestTimeConsuming" to "nodes.nodeRewardsEnabled=false",
        "hapiTestMiscRecords" to "blockStream.streamMode=RECORDS",
    )
val prCheckPrepareUpgradeOffsets = mapOf("hapiTestAdhoc" to "PT300S")
val prCheckNumHistoryProofsToObserve = mapOf("hapiTestAdhoc" to "0", "hapiTestSmartContract" to "0")
// Use to override the default network size for a specific test task
val prCheckNetSizeOverrides =
    mapOf(
        "hapiTestAdhoc" to "3",
        "hapiTestCrypto" to "3",
        "hapiTestToken" to "3",
        "hapiTestSmartContract" to "4",
    )

tasks {
    prCheckTags.forEach { (taskName, _) ->
        register(taskName) {
            getByName(taskName).group = "hapi-test"
            dependsOn("testSubprocess")
        }
    }
    remoteCheckTags.forEach { (taskName, _) -> register(taskName) { dependsOn("testRemote") } }
}

tasks.register<Test>("testSubprocess") {
    testClassesDirs = sourceSets.main.get().output.classesDirs
    classpath = configurations.runtimeClasspath.get().plus(files(tasks.jar))

    val ciTagExpression =
        gradle.startParameter.taskNames
            .stream()
            .map { prCheckTags[it] ?: "" }
            .filter { it.isNotBlank() }
            .toList()
            .joinToString("|")
    useJUnitPlatform {
        includeTags(
            if (ciTagExpression.isBlank()) "none()|!(EMBEDDED|REPEATABLE|ISS)"
            // We don't want to run typical stream or log validation for an ISS case
            else if (ciTagExpression.contains("ISS")) "(${ciTagExpression})&!(EMBEDDED|REPEATABLE)"
            else "(${ciTagExpression}|STREAM_VALIDATION|LOG_VALIDATION)&!(EMBEDDED|REPEATABLE|ISS)"
        )
    }

    // Choose a different initial port for each test task if running as PR check
    val initialPort =
        gradle.startParameter.taskNames
            .stream()
            .map { prCheckStartPorts[it] ?: "" }
            .filter { it.isNotBlank() }
            .findFirst()
            .orElse("")
    systemProperty("hapi.spec.initial.port", initialPort)
    // There's nothing special about shard/realm 11.12, except that they are non-zero values.
    // We want to run all tests that execute as part of `testSubprocess`–that is to say,
    // the majority of the hapi tests - with a nonzero shard/realm
    // to maintain confidence that we haven't fallen back into the habit of assuming 0.0
    systemProperty("hapi.spec.default.shard", 11)
    systemProperty("hapi.spec.default.realm", 12)

    // Gather overrides into a single comma‐separated list
    val testOverrides =
        gradle.startParameter.taskNames
            .mapNotNull { prCheckPropOverrides[it] }
            .joinToString(separator = ",")
    // Only set the system property if non-empty
    if (testOverrides.isNotBlank()) {
        systemProperty("hapi.spec.test.overrides", testOverrides)
    }

    val maxHistoryProofsToObserve =
        gradle.startParameter.taskNames
            .mapNotNull { prCheckNumHistoryProofsToObserve[it]?.toIntOrNull() }
            .maxOrNull()
    if (maxHistoryProofsToObserve != null) {
        systemProperty("hapi.spec.numHistoryProofsToObserve", maxHistoryProofsToObserve.toString())
    }

    val prepareUpgradeOffsets =
        gradle.startParameter.taskNames
            .mapNotNull { prCheckPrepareUpgradeOffsets[it] }
            .joinToString(",")
    if (prepareUpgradeOffsets.isNotEmpty()) {
        systemProperty("hapi.spec.prepareUpgradeOffsets", prepareUpgradeOffsets)
    }

    val networkSize =
        gradle.startParameter.taskNames
            .stream()
            .map { prCheckNetSizeOverrides[it] ?: "" }
            .filter { it.isNotBlank() }
            .findFirst()
            .orElse("4")
    systemProperty("hapi.spec.network.size", networkSize)

    // Note the 1/4 threshold for the restart check; DabEnabledUpgradeTest is a chaotic
    // churn of fast upgrades with heavy use of override networks, and there is a node
    // removal step that happens without giving enough time for the next hinTS scheme
    // to be completed, meaning a 1/3 threshold in the *actual* roster only accounts for
    // 1/4 total weight in the out-of-date hinTS verification key,
    val hintsThresholdDenominator =
        if (gradle.startParameter.taskNames.contains("hapiTestRestart")) "4" else "3"
    systemProperty("hapi.spec.hintsThresholdDenominator", hintsThresholdDenominator)

    // Default quiet mode is "false" unless we are running in CI or set it explicitly to "true"
    systemProperty(
        "hapi.spec.quiet.mode",
        System.getProperty("hapi.spec.quiet.mode")
            ?: if (ciTagExpression.isNotBlank()) "true" else "false",
    )
    systemProperty("junit.jupiter.execution.parallel.enabled", true)
    systemProperty("junit.jupiter.execution.parallel.mode.default", "concurrent")
    // Surprisingly, the Gradle JUnitPlatformTestExecutionListener fails to gather result
    // correctly if test classes run in parallel (concurrent execution WITHIN a test class
    // is fine). So we need to force the test classes to run in the same thread. Luckily this
    // is not a huge limitation, as our test classes generally have enough non-leaky tests to
    // get a material speed up. See https://github.com/gradle/gradle/issues/6453.
    systemProperty("junit.jupiter.execution.parallel.mode.classes.default", "same_thread")
    systemProperty(
        "junit.jupiter.testclass.order.default",
        "org.junit.jupiter.api.ClassOrderer\$OrderAnnotation",
    )

    // Limit heap and number of processors
    maxHeapSize = "8g"
    jvmArgs("-XX:ActiveProcessorCount=6")
    maxParallelForks = 1
    modularity.inferModulePath.set(false)
}

tasks.register<Test>("testRemote") {
    testClassesDirs = sourceSets.main.get().output.classesDirs
    classpath = configurations.runtimeClasspath.get().plus(files(tasks.jar))

    systemProperty("hapi.spec.remote", "true")
    // Support overriding a single remote target network for all executing specs
    System.getenv("REMOTE_TARGET")?.let { systemProperty("hapi.spec.nodes.remoteYml", it) }

    val ciTagExpression =
        gradle.startParameter.taskNames
            .stream()
            .map { remoteCheckTags[it] ?: "" }
            .filter { it.isNotBlank() }
            .toList()
            .joinToString("|")
    useJUnitPlatform {
        includeTags(
            if (ciTagExpression.isBlank()) "none()|!(EMBEDDED|REPEATABLE)"
            else "(${ciTagExpression}&!(EMBEDDED|REPEATABLE))"
        )
    }

    val maxHistoryProofsToObserve =
        gradle.startParameter.taskNames
            .mapNotNull { prCheckNumHistoryProofsToObserve[it]?.toIntOrNull() }
            .maxOrNull()
    if (maxHistoryProofsToObserve != null) {
        systemProperty("hapi.spec.numHistoryProofsToObserve", maxHistoryProofsToObserve.toString())
    }

    val prepareUpgradeOffsets =
        gradle.startParameter.taskNames
            .mapNotNull { prCheckPrepareUpgradeOffsets[it] }
            .joinToString(",")
    if (prepareUpgradeOffsets.isNotEmpty()) {
        systemProperty("hapi.spec.prepareUpgradeOffsets", prepareUpgradeOffsets)
    }

    // Default quiet mode is "false" unless we are running in CI or set it explicitly to "true"
    systemProperty(
        "hapi.spec.quiet.mode",
        System.getProperty("hapi.spec.quiet.mode")
            ?: if (ciTagExpression.isNotBlank()) "true" else "false",
    )
    systemProperty("junit.jupiter.execution.parallel.enabled", true)
    systemProperty("junit.jupiter.execution.parallel.mode.default", "concurrent")
    // Surprisingly, the Gradle JUnitPlatformTestExecutionListener fails to gather result
    // correctly if test classes run in parallel (concurrent execution WITHIN a test class
    // is fine). So we need to force the test classes to run in the same thread. Luckily this
    // is not a huge limitation, as our test classes generally have enough non-leaky tests to
    // get a material speed up. See https://github.com/gradle/gradle/issues/6453.
    systemProperty("junit.jupiter.execution.parallel.mode.classes.default", "same_thread")
    systemProperty(
        "junit.jupiter.testclass.order.default",
        "org.junit.jupiter.api.ClassOrderer\$OrderAnnotation",
    )

    // Limit heap and number of processors
    maxHeapSize = "8g"
    jvmArgs("-XX:ActiveProcessorCount=6")
    maxParallelForks = 1
}

val prEmbeddedCheckTags = mapOf("hapiEmbeddedMisc" to "EMBEDDED")

tasks {
    prEmbeddedCheckTags.forEach { (taskName, _) ->
        register(taskName) { dependsOn("testEmbedded") }
    }
}

// Runs tests against an embedded network that supports concurrent tests
tasks.register<Test>("testEmbedded") {
    testClassesDirs = sourceSets.main.get().output.classesDirs
    classpath = configurations.runtimeClasspath.get().plus(files(tasks.jar))

    val ciTagExpression =
        gradle.startParameter.taskNames
            .stream()
            .map { prEmbeddedCheckTags[it] ?: "" }
            .filter { it.isNotBlank() }
            .toList()
            .joinToString("|")
    useJUnitPlatform {
        includeTags(
            if (ciTagExpression.isBlank())
                "none()|!(RESTART|ND_RECONNECT|UPGRADE|REPEATABLE|ONLY_SUBPROCESS|ISS)"
            else "(${ciTagExpression}|STREAM_VALIDATION|LOG_VALIDATION)&!(INTEGRATION|ISS)"
        )
    }

    systemProperty("junit.jupiter.execution.parallel.enabled", true)
    systemProperty("junit.jupiter.execution.parallel.mode.default", "concurrent")
    // Surprisingly, the Gradle JUnitPlatformTestExecutionListener fails to gather result
    // correctly if test classes run in parallel (concurrent execution WITHIN a test class
    // is fine). So we need to force the test classes to run in the same thread. Luckily this
    // is not a huge limitation, as our test classes generally have enough non-leaky tests to
    // get a material speed up. See https://github.com/gradle/gradle/issues/6453.
    systemProperty("junit.jupiter.execution.parallel.mode.classes.default", "same_thread")
    systemProperty(
        "junit.jupiter.testclass.order.default",
        "org.junit.jupiter.api.ClassOrderer\$OrderAnnotation",
    )
    // Tell our launcher to target a concurrent embedded network
    systemProperty("hapi.spec.embedded.mode", "concurrent")
    // Running all the tests that are executed in testEmbedded with 0 for shard and realm,
    // so we can maintain confidence that there are no regressions in the code.
    systemProperty("hapi.spec.default.shard", 0)
    systemProperty("hapi.spec.default.realm", 0)

    // Limit heap and number of processors
    maxHeapSize = "8g"
    jvmArgs("-XX:ActiveProcessorCount=6")
    modularity.inferModulePath.set(false)
}

val prRepeatableCheckTags = mapOf("hapiRepeatableMisc" to "REPEATABLE")

tasks {
    prRepeatableCheckTags.forEach { (taskName, _) ->
        register(taskName) { dependsOn("testRepeatable") }
    }
}

// Runs tests against an embedded network that achieves repeatable results by running tests in a
// single thread
tasks.register<Test>("testRepeatable") {
    testClassesDirs = sourceSets.main.get().output.classesDirs
    classpath = configurations.runtimeClasspath.get().plus(files(tasks.jar))

    val ciTagExpression =
        gradle.startParameter.taskNames
            .stream()
            .map { prRepeatableCheckTags[it] ?: "" }
            .filter { it.isNotBlank() }
            .toList()
            .joinToString("|")
    useJUnitPlatform {
        includeTags(
            if (ciTagExpression.isBlank())
                "none()|!(RESTART|ND_RECONNECT|UPGRADE|EMBEDDED|NOT_REPEATABLE|ONLY_SUBPROCESS|ISS)"
            else "(${ciTagExpression}|STREAM_VALIDATION|LOG_VALIDATION)&!(INTEGRATION|ISS)"
        )
    }

    // Disable all parallelism
    systemProperty("junit.jupiter.execution.parallel.enabled", false)
    systemProperty(
        "junit.jupiter.testclass.order.default",
        "org.junit.jupiter.api.ClassOrderer\$OrderAnnotation",
    )
    // Tell our launcher to target a repeatable embedded network
    systemProperty("hapi.spec.embedded.mode", "repeatable")

    // Limit heap and number of processors
    maxHeapSize = "8g"
    jvmArgs("-XX:ActiveProcessorCount=6")
    modularity.inferModulePath.set(false)
}

application.mainClass = "com.hedera.services.bdd.suites.SuiteRunner"

// allow shadow Jar files to have more than 64k entries
tasks.withType<ShadowJar>().configureEach { isZip64 = true }

tasks.shadowJar { archiveFileName.set("SuiteRunner.jar") }

val rcdiffJar =
    tasks.register<ShadowJar>("rcdiffJar") {
        exclude(listOf("META-INF/*.DSA", "META-INF/*.RSA", "META-INF/*.SF", "META-INF/INDEX.LIST"))
        from(sourceSets["main"].output)
        from(sourceSets["rcdiff"].output)
        destinationDirectory.set(project.file("rcdiff"))
        archiveFileName.set("rcdiff.jar")
        configurations = listOf(project.configurations.getByName("rcdiffRuntimeClasspath"))

        manifest { attributes("Main-Class" to "com.hedera.services.rcdiff.RcDiffCmdWrapper") }
    }

val validationJar =
    tasks.register<ShadowJar>("validationJar") {
        exclude(listOf("META-INF/*.DSA", "META-INF/*.RSA", "META-INF/*.SF", "META-INF/INDEX.LIST"))
        from(sourceSets["main"].output)
        archiveFileName.set("ValidationScenarios.jar")

        manifest {
            attributes(
                "Main-Class" to
                    "com.hedera.services.bdd.suites.utils.validation.ValidationScenarios"
            )
        }
    }

val copyValidation =
    tasks.register<Copy>("copyValidation") {
        group = "copy"
        from(validationJar)
        into(project.file("validation-scenarios"))
    }

val cleanValidation =
    tasks.register<Delete>("cleanValidation") {
        group = "copy"
        delete(File(project.file("validation-scenarios"), "ValidationScenarios.jar"))
    }

tasks.clean { dependsOn(cleanValidation) }<|MERGE_RESOLUTION|>--- conflicted
+++ resolved
@@ -73,13 +73,9 @@
         "hapiTestTimeConsuming" to "LONG_RUNNING",
         "hapiTestIss" to "ISS",
         "hapiTestMisc" to
-<<<<<<< HEAD
             "!(INTEGRATION|CRYPTO|TOKEN|RESTART|UPGRADE|SMART_CONTRACT|ND_RECONNECT|LONG_RUNNING|ISS|BLOCK_NODE)",
-=======
-            "!(INTEGRATION|CRYPTO|TOKEN|RESTART|UPGRADE|SMART_CONTRACT|ND_RECONNECT|LONG_RUNNING|ISS|BLOCK_NODE_SIMULATOR)",
         "hapiTestMiscRecords" to
-            "!(INTEGRATION|CRYPTO|TOKEN|RESTART|UPGRADE|SMART_CONTRACT|ND_RECONNECT|LONG_RUNNING|ISS|BLOCK_NODE_SIMULATOR)",
->>>>>>> 58b8c069
+            "!(INTEGRATION|CRYPTO|TOKEN|RESTART|UPGRADE|SMART_CONTRACT|ND_RECONNECT|LONG_RUNNING|ISS|BLOCK_NODE)",
     )
 val remoteCheckTags =
     prCheckTags
@@ -101,14 +97,9 @@
 val prCheckPropOverrides =
     mapOf(
         "hapiTestAdhoc" to
-<<<<<<< HEAD
-            "tss.hintsEnabled=true,tss.forceHandoffs=true,tss.initialCrsParties=16,blockStream.blockPeriod=1s",
+            "tss.hintsEnabled=false,tss.forceHandoffs=false,tss.initialCrsParties=16,blockStream.blockPeriod=2s",
         "hapiTestCrypto" to
-            "tss.hintsEnabled=true,blockStream.blockPeriod=1s,blockStream.writerMode=FILE_AND_GRPC",
-=======
-            "tss.hintsEnabled=false,tss.forceHandoffs=false,tss.initialCrsParties=16,blockStream.blockPeriod=2s",
-        "hapiTestCrypto" to "tss.hintsEnabled=true,blockStream.blockPeriod=1s",
->>>>>>> 58b8c069
+                "tss.hintsEnabled=true,blockStream.blockPeriod=1s,blockStream.writerMode=FILE_AND_GRPC",
         "hapiTestSmartContract" to "tss.historyEnabled=false",
         "hapiTestRestart" to
             "tss.hintsEnabled=true,tss.forceHandoffs=true,tss.initialCrsParties=16,blockStream.blockPeriod=1s",
