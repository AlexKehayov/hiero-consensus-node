--- conflicted
+++ resolved
@@ -1,12 +1,7 @@
 // SPDX-License-Identifier: Apache-2.0
 package com.hedera.services.bdd.junit.hedera.simulator;
 
-<<<<<<< HEAD
-import com.hedera.hapi.block.protoc.PublishStreamResponseCode;
 import com.hedera.services.bdd.junit.hedera.BlockNodeNetwork;
-=======
-import com.hedera.services.bdd.junit.hedera.subprocess.SubProcessNetwork;
->>>>>>> c23da6d6
 import java.io.IOException;
 import java.util.HashMap;
 import java.util.Map;
@@ -14,7 +9,6 @@
 import java.util.Set;
 import org.apache.logging.log4j.LogManager;
 import org.apache.logging.log4j.Logger;
-import org.hiero.block.api.protoc.PublishStreamResponse;
 import org.hiero.block.api.protoc.PublishStreamResponse.EndOfStream;
 
 /**
@@ -33,7 +27,7 @@
      *
      * @param network the SubProcessNetwork containing simulated block nodes
      */
-    public BlockNodeSimulatorController(BlockNodeNetwork network) {
+    public BlockNodeSimulatorController(final BlockNodeNetwork network) {
         simulatedBlockNodes = network.getSimulatedBlockNodeById();
         if (simulatedBlockNodes.isEmpty()) {
             log.warn("No simulated block nodes found in the network. Make sure BlockNodeMode.SIMULATOR is set.");
@@ -48,13 +42,8 @@
      * @param responseCode the response code to send
      * @param blockNumber the block number to include in the response
      */
-<<<<<<< HEAD
-    public void setEndOfStreamResponse(PublishStreamResponseCode responseCode, long blockNumber) {
-        for (SimulatedBlockNodeServer server : simulatedBlockNodes.values()) {
-=======
-    public void setEndOfStreamResponse(PublishStreamResponse.EndOfStream.Code responseCode, long blockNumber) {
-        for (SimulatedBlockNodeServer server : simulatedBlockNodes) {
->>>>>>> c23da6d6
+    public void setEndOfStreamResponse(final EndOfStream.Code responseCode, final long blockNumber) {
+        for (final SimulatedBlockNodeServer server : simulatedBlockNodes.values()) {
             server.setEndOfStreamResponse(responseCode, blockNumber);
         }
         log.info("Set EndOfStream response code {} for block {} on all simulators", responseCode, blockNumber);
@@ -67,11 +56,7 @@
      * @param responseCode the response code to send
      * @param blockNumber the block number to include in the response
      */
-<<<<<<< HEAD
-    public void setEndOfStreamResponse(long index, PublishStreamResponseCode responseCode, long blockNumber) {
-=======
-    public void setEndOfStreamResponse(int index, EndOfStream.Code responseCode, long blockNumber) {
->>>>>>> c23da6d6
+    public void setEndOfStreamResponse(final long index, final EndOfStream.Code responseCode, final long blockNumber) {
         if (index >= 0 && index < simulatedBlockNodes.size()) {
             simulatedBlockNodes.get(index).setEndOfStreamResponse(responseCode, blockNumber);
             log.info("Set EndOfStream response code {} for block {} on simulator {}", responseCode, blockNumber, index);
@@ -88,11 +73,11 @@
      * @param blockNumber the block number to include in the response
      * @return the last verified block number from the first simulator
      */
-    public long sendEndOfStreamImmediately(EndOfStream.Code responseCode, long blockNumber) {
+    public long sendEndOfStreamImmediately(final EndOfStream.Code responseCode, final long blockNumber) {
         long lastVerifiedBlockNumber = 0L;
-        for (int i = 0; i < simulatedBlockNodes.size(); i++) {
-            SimulatedBlockNodeServer server = simulatedBlockNodes.get(i);
-            long serverLastVerified = server.sendEndOfStreamImmediately(responseCode, blockNumber);
+        for (long i = 0; i < simulatedBlockNodes.size(); i++) {
+            final SimulatedBlockNodeServer server = simulatedBlockNodes.get(i);
+            final long serverLastVerified = server.sendEndOfStreamImmediately(responseCode, blockNumber);
             if (i == 0) {
                 lastVerifiedBlockNumber = serverLastVerified;
             }
@@ -114,14 +99,10 @@
      * @param blockNumber the block number to include in the response
      * @return the last verified block number from the simulator, or 0 if the index is invalid
      */
-<<<<<<< HEAD
-    public long sendEndOfStreamImmediately(long index, PublishStreamResponseCode responseCode, long blockNumber) {
-=======
-    public long sendEndOfStreamImmediately(int index, EndOfStream.Code responseCode, long blockNumber) {
->>>>>>> c23da6d6
+    public long sendEndOfStreamImmediately(final long index, final EndOfStream.Code responseCode, final long blockNumber) {
         long lastVerifiedBlockNumber = 0L;
         if (index >= 0 && index < simulatedBlockNodes.size()) {
-            SimulatedBlockNodeServer server = simulatedBlockNodes.get(index);
+            final SimulatedBlockNodeServer server = simulatedBlockNodes.get(index);
             lastVerifiedBlockNumber = server.sendEndOfStreamImmediately(responseCode, blockNumber);
             log.info(
                     "Sent immediate EndOfStream response with code {} for block {} on simulator {}, last verified block: {}",
@@ -141,8 +122,8 @@
      *
      * @param blockNumber the block number to skip
      */
-    public void sendSkipBlockImmediately(long blockNumber) {
-        for (SimulatedBlockNodeServer server : simulatedBlockNodes.values()) {
+    public void sendSkipBlockImmediately(final long blockNumber) {
+        for (final SimulatedBlockNodeServer server : simulatedBlockNodes.values()) {
             server.sendSkipBlockImmediately(blockNumber);
         }
         log.info("Sent immediate SkipBlock response for block {} on all simulators", blockNumber);
@@ -155,9 +136,9 @@
      * @param index the index of the simulated block node (0-based)
      * @param blockNumber the block number to skip
      */
-    public void sendSkipBlockImmediately(long index, long blockNumber) {
-        if (index >= 0 && index < simulatedBlockNodes.size()) {
-            SimulatedBlockNodeServer server = simulatedBlockNodes.get(index);
+    public void sendSkipBlockImmediately(final long index, final long blockNumber) {
+        if (index >= 0 && index < simulatedBlockNodes.size()) {
+            final SimulatedBlockNodeServer server = simulatedBlockNodes.get(index);
             server.sendSkipBlockImmediately(blockNumber);
             log.info("Sent immediate SkipBlock response for block {} on simulator {}", blockNumber, index);
         } else {
@@ -171,8 +152,8 @@
      *
      * @param blockNumber the block number to resend
      */
-    public void sendResendBlockImmediately(long blockNumber) {
-        for (SimulatedBlockNodeServer server : simulatedBlockNodes.values()) {
+    public void sendResendBlockImmediately(final long blockNumber) {
+        for (final SimulatedBlockNodeServer server : simulatedBlockNodes.values()) {
             server.sendResendBlockImmediately(blockNumber);
         }
         log.info("Sent immediate ResendBlock response for block {} on all simulators", blockNumber);
@@ -185,9 +166,9 @@
      * @param index the index of the simulated block node (0-based)
      * @param blockNumber the block number to resend
      */
-    public void sendResendBlockImmediately(long index, long blockNumber) {
-        if (index >= 0 && index < simulatedBlockNodes.size()) {
-            SimulatedBlockNodeServer server = simulatedBlockNodes.get(index);
+    public void sendResendBlockImmediately(final long index, final long blockNumber) {
+        if (index >= 0 && index < simulatedBlockNodes.size()) {
+            final SimulatedBlockNodeServer server = simulatedBlockNodes.get(index);
             server.sendResendBlockImmediately(blockNumber);
             log.info("Sent immediate ResendBlock response for block {} on simulator {}", blockNumber, index);
         } else {
@@ -199,7 +180,7 @@
      * Reset all configured responses on all simulated block nodes to default behavior.
      */
     public void resetAllResponses() {
-        for (SimulatedBlockNodeServer server : simulatedBlockNodes.values()) {
+        for (final SimulatedBlockNodeServer server : simulatedBlockNodes.values()) {
             server.resetResponses();
         }
         log.info("Reset all responses on all simulators to default behavior");
@@ -210,7 +191,7 @@
      *
      * @param index the index of the simulated block node (0-based)
      */
-    public void resetResponses(int index) {
+    public void resetResponses(final long index) {
         if (index >= 0 && index < simulatedBlockNodes.size()) {
             simulatedBlockNodes.get(index).resetResponses();
             log.info("Reset all responses on simulator {} to default behavior", index);
@@ -234,9 +215,10 @@
      */
     public void shutdownAllSimulators() {
         shutdownSimulatorPorts.clear();
-        for (long nodeId : simulatedBlockNodes.keySet()) {
-            SimulatedBlockNodeServer server = simulatedBlockNodes.get(nodeId);
-            int port = server.getPort();
+        for (final Map.Entry<Long, SimulatedBlockNodeServer> entry : simulatedBlockNodes.entrySet()) {
+            final long nodeId = entry.getKey();
+            final SimulatedBlockNodeServer server = entry.getValue();
+            final int port = server.getPort();
             shutdownSimulatorPorts.put(nodeId, port);
             server.stop();
         }
@@ -251,8 +233,8 @@
      */
     public void shutdownSimulator(long index) {
         if (index >= 0 && index < simulatedBlockNodes.size()) {
-            SimulatedBlockNodeServer server = simulatedBlockNodes.get(index);
-            int port = server.getPort();
+            final SimulatedBlockNodeServer server = simulatedBlockNodes.get(index);
+            final int port = server.getPort();
             shutdownSimulatorPorts.put(index, port);
             server.stop();
             log.info("Shutdown simulator {} on port {} to simulate connection drop", index, port);
@@ -268,8 +250,8 @@
      * @throws IOException if a server fails to start
      */
     public void startAllSimulators() throws IOException {
-        for (Entry<Long, Integer> entry : shutdownSimulatorPorts.entrySet()) {
-            long index = entry.getKey();
+        for (final Entry<Long, Integer> entry : shutdownSimulatorPorts.entrySet()) {
+            final long index = entry.getKey();
             startSimulator(index);
             shutdownSimulatorPorts.remove(index);
         }
@@ -284,17 +266,17 @@
      * @param index the index of the simulated block node (0-based)
      * @throws IOException if the server fails to start
      */
-    public void startSimulator(long index) throws IOException {
+    public void startSimulator(final long index) throws IOException {
         if (!shutdownSimulatorPorts.containsKey(index)) {
             log.error("Simulator {} was not previously shutdown or has already been restarted", index);
             return;
         }
 
         if (index >= 0 && index < simulatedBlockNodes.size()) {
-            int port = shutdownSimulatorPorts.get(index);
+            final int port = shutdownSimulatorPorts.get(index);
 
             // Create a new server on the same port
-            SimulatedBlockNodeServer newServer = new SimulatedBlockNodeServer(port);
+            final SimulatedBlockNodeServer newServer = new SimulatedBlockNodeServer(port);
             newServer.start();
 
             // Replace the old server in the list
@@ -315,7 +297,7 @@
      * @param index the index of the simulated block node (0-based)
      * @return the last verified block number, or 0 if the index is invalid
      */
-    public long getLastVerifiedBlockNumber(long index) {
+    public long getLastVerifiedBlockNumber(final long index) {
         if (index >= 0 && index < simulatedBlockNodes.size()) {
             return simulatedBlockNodes.get(index).getLastVerifiedBlockNumber();
         } else {
@@ -332,13 +314,13 @@
      * @return true if the block has been received, false otherwise
      * @throws IllegalArgumentException if the simulator index is invalid
      */
-    public boolean hasReceivedBlock(long index, long blockNumber) {
+    public boolean hasReceivedBlock(final long index, final long blockNumber) {
         if (index < 0 || index >= simulatedBlockNodes.size()) {
             throw new IllegalArgumentException(
                     "Invalid simulator index: " + index + ", valid range is 0-" + (simulatedBlockNodes.size() - 1));
         }
 
-        SimulatedBlockNodeServer server = simulatedBlockNodes.get(index);
+        final SimulatedBlockNodeServer server = simulatedBlockNodes.get(index);
         return server.hasReceivedBlock(blockNumber);
     }
 
@@ -348,8 +330,8 @@
      * @param blockNumber the block number to check
      * @return true if the block has been received by any simulator, false otherwise
      */
-    public boolean hasAnyReceivedBlock(long blockNumber) {
-        for (SimulatedBlockNodeServer server : simulatedBlockNodes.values()) {
+    public boolean hasAnyReceivedBlock(final long blockNumber) {
+        for (final SimulatedBlockNodeServer server : simulatedBlockNodes.values()) {
             if (server.hasReceivedBlock(blockNumber)) {
                 return true;
             }
@@ -364,13 +346,13 @@
      * @return a set of all received block numbers
      * @throws IllegalArgumentException if the simulator index is invalid
      */
-    public Set<Long> getReceivedBlockNumbers(long index) {
+    public Set<Long> getReceivedBlockNumbers(final long index) {
         if (index < 0 || index >= simulatedBlockNodes.size()) {
             throw new IllegalArgumentException(
                     "Invalid simulator index: " + index + ", valid range is 0-" + (simulatedBlockNodes.size() - 1));
         }
 
-        SimulatedBlockNodeServer server = simulatedBlockNodes.get(index);
+        final SimulatedBlockNodeServer server = simulatedBlockNodes.get(index);
         return server.getReceivedBlockNumbers();
     }
 
@@ -380,7 +362,7 @@
      * @param index the index of the simulated block node (0-based)
      * @return true if the simulator has been shut down, false otherwise
      */
-    public boolean isSimulatorShutdown(long index) {
+    public boolean isSimulatorShutdown(final long index) {
         return shutdownSimulatorPorts.containsKey(index);
     }
 
