--- conflicted
+++ resolved
@@ -4,12 +4,9 @@
 import static com.hedera.services.bdd.junit.extensions.NetworkTargetingExtension.REPEATABLE_KEY_GENERATOR;
 import static com.hedera.services.bdd.junit.extensions.NetworkTargetingExtension.SHARED_BLOCK_NODE_NETWORK;
 import static com.hedera.services.bdd.junit.extensions.NetworkTargetingExtension.SHARED_NETWORK;
-<<<<<<< HEAD
 import static com.hedera.services.bdd.junit.hedera.subprocess.SubProcessNetwork.SHARED_NETWORK_NAME;
-=======
 import static com.hedera.services.bdd.spec.HapiPropertySourceStaticInitializer.REALM;
 import static com.hedera.services.bdd.spec.HapiPropertySourceStaticInitializer.SHARD;
->>>>>>> 14428374
 import static java.util.Objects.requireNonNull;
 
 import com.hedera.services.bdd.HapiBlockNode;
@@ -141,7 +138,6 @@
             return (sharedTargetYml != null) ? RemoteNetworkFactory.newWithTargetFrom(sharedTargetYml) : null;
         }
 
-<<<<<<< HEAD
         /**
          * Creates a shared subprocess network.
          * @param networkName the name of the network
@@ -153,13 +149,6 @@
                     : Optional.ofNullable(System.getProperty("hapi.spec.network.size"))
                             .map(Integer::parseInt)
                             .orElse(CLASSIC_HAPI_TEST_NETWORK_SIZE);
-=======
-        private HederaNetwork sharedSubProcessNetwork() {
-            final int networkSize = Optional.ofNullable(System.getProperty("hapi.spec.network.size"))
-                    .map(Integer::parseInt)
-                    .orElse(CLASSIC_HAPI_TEST_NETWORK_SIZE);
-
->>>>>>> 14428374
             final var initialPortProperty = System.getProperty("hapi.spec.initial.port");
             if (!initialPortProperty.isBlank()) {
                 final var initialPort = Integer.parseInt(initialPortProperty);
@@ -177,47 +166,15 @@
                     HapiSpec.doDelayedPrepareUpgrades(offsets);
                 }
             }
-<<<<<<< HEAD
-            return SubProcessNetwork.newSharedNetwork(
-                    networkName != null ? networkName : SHARED_NETWORK_NAME, networkSize);
-=======
             final long configShard = Optional.ofNullable(System.getProperty("hapi.spec.default.shard"))
                     .map(Long::parseLong)
                     .orElse((long) SHARD);
             final long configRealm = Optional.ofNullable(System.getProperty("hapi.spec.default.realm"))
                     .map(Long::parseLong)
                     .orElse(REALM);
-            SubProcessNetwork subProcessNetwork =
-                    (SubProcessNetwork) SubProcessNetwork.newSharedNetwork(networkSize, configShard, configRealm);
-
-            // Check for the blocknode mode system property
-            String blockNodeModeProperty = System.getProperty("hapi.spec.blocknode.mode");
-            if (blockNodeModeProperty != null && !blockNodeModeProperty.isEmpty()) {
-                switch (blockNodeModeProperty.toUpperCase()) {
-                    case "SIM":
-                        subProcessNetwork.setBlockNodeMode(BlockNodeMode.SIMULATOR);
-                        break;
-                    case "REAL":
-                        subProcessNetwork.setBlockNodeMode(BlockNodeMode.REAL);
-                        break;
-                    case "LOCAL":
-                        subProcessNetwork.setBlockNodeMode(BlockNodeMode.LOCAL_NODE);
-                        break;
-                    default:
-                        log.warn("Invalid hapi.spec.blocknode.mode value: {}. Using NONE.", blockNodeModeProperty);
-                        subProcessNetwork.setBlockNodeMode(BlockNodeMode.NONE);
-                }
-            } else {
-                // Default to NONE if not specified
-                subProcessNetwork.setBlockNodeMode(BlockNodeMode.NONE);
-            }
-
-            String blockNodeManyToOneProperty = System.getProperty("hapi.spec.blocknode.simulator.manyToOne");
-            if (blockNodeManyToOneProperty != null && !blockNodeManyToOneProperty.isEmpty()) {
-                subProcessNetwork.setManyToOneSimulator(Boolean.parseBoolean(blockNodeManyToOneProperty));
-            }
-            return subProcessNetwork;
->>>>>>> 14428374
+
+            return SubProcessNetwork.newSharedNetwork(
+                    networkName != null ? networkName : SHARED_NETWORK_NAME, networkSize, configShard, configRealm);
         }
 
         private static void startSharedEmbedded(@NonNull final EmbeddedMode mode) {
