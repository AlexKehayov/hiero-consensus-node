--- conflicted
+++ resolved
@@ -28,14 +28,8 @@
         @ConfigProperty(defaultValue = "32") @NetworkProperty int hashCombineBatchSize,
         @ConfigProperty(defaultValue = "1") @NetworkProperty int roundsPerBlock,
         @ConfigProperty(defaultValue = "2s") @Min(0) @NetworkProperty Duration blockPeriod,
-<<<<<<< HEAD
-        @ConfigProperty(defaultValue = "256") @Min(0) @NetworkProperty int blockItemBatchSize) {
-=======
         @ConfigProperty(defaultValue = "256") @Min(0) @NetworkProperty int blockItemBatchSize,
-        @ConfigProperty(defaultValue = "5m") @Min(0) @NetworkProperty Duration blockBufferTtl,
-        @ConfigProperty(defaultValue = "1s") @Min(0) @NetworkProperty Duration blockBufferPruneInterval,
         @ConfigProperty(defaultValue = "10ms") @Min(1) @NodeProperty Duration workerLoopSleepDuration) {
->>>>>>> 6d02f279
 
     /**
      * Whether to stream to block nodes.
