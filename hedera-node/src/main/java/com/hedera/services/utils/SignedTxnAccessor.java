--- conflicted
+++ resolved
@@ -393,13 +393,10 @@
 			setCryptoApproveUsageMeta();
 		} else if (function == CryptoAdjustAllowance) {
 			setCryptoAdjustUsageMeta();
-<<<<<<< HEAD
+		} else if (function == CryptoDeleteAllowance) {
+			setCryptoDeleteAllowanceUsageMeta();
 		} else if (function == EthereumTransaction) {
 			setEthTxDataMeta();
-=======
-		} else if (function == CryptoDeleteAllowance) {
-			setCryptoDeleteAllowanceUsageMeta();
->>>>>>> 4a7719b2
 		}
 	}
 
@@ -487,17 +484,16 @@
 		SPAN_MAP_ACCESSOR.setCryptoAdjustMeta(this, cryptoAdjustMeta);
 	}
 
-<<<<<<< HEAD
+	private void setCryptoDeleteAllowanceUsageMeta() {
+		final var cryptoDeleteAllowanceMeta = new CryptoDeleteAllowanceMeta(txn.getCryptoDeleteAllowance(),
+				txn.getTransactionID().getTransactionValidStart().getSeconds());
+		SPAN_MAP_ACCESSOR.setCryptoDeleteAllowanceMeta(this, cryptoDeleteAllowanceMeta);
+	}
+
 	private void setEthTxDataMeta() {
 		var hapiTx = txn.getEthereumTransaction();
 		final var ethTxData = EthTxData.populateEthTxData(hapiTx.getEthereumData().toByteArray());
 		SPAN_MAP_ACCESSOR.setEthTxDataMeta(this, ethTxData);
-=======
-	private void setCryptoDeleteAllowanceUsageMeta() {
-		final var cryptoDeleteAllowanceMeta = new CryptoDeleteAllowanceMeta(txn.getCryptoDeleteAllowance(),
-				txn.getTransactionID().getTransactionValidStart().getSeconds());
-		SPAN_MAP_ACCESSOR.setCryptoDeleteAllowanceMeta(this, cryptoDeleteAllowanceMeta);
->>>>>>> 4a7719b2
 	}
 
 	private void setBaseUsageMeta() {
