package com.hedera.services.state.merkle;

/*-
 * ‌
 * Hedera Services Node
 * ​
 * Copyright (C) 2018 - 2020 Hedera Hashgraph, LLC
 * ​
 * Licensed under the Apache License, Version 2.0 (the "License");
 * you may not use this file except in compliance with the License.
 * You may obtain a copy of the License at
 *
 *      http://www.apache.org/licenses/LICENSE-2.0
 *
 * Unless required by applicable law or agreed to in writing, software
 * distributed under the License is distributed on an "AS IS" BASIS,
 * WITHOUT WARRANTIES OR CONDITIONS OF ANY KIND, either express or implied.
 * See the License for the specific language governing permissions and
 * limitations under the License.
 * ‍
 */

import com.google.common.base.MoreObjects;
import com.hedera.services.legacy.core.jproto.JKey;
import com.hedera.services.state.serdes.DomainSerdes;
import com.hedera.services.state.submerkle.EntityId;
<<<<<<< HEAD
import com.hederahashgraph.api.proto.java.ResponseCodeEnum;
import com.hederahashgraph.api.proto.java.TokenBalance;
import com.hederahashgraph.api.proto.java.TokenID;
=======
>>>>>>> 2e4284e8
import com.swirlds.common.io.SerializableDataInputStream;
import com.swirlds.common.io.SerializableDataOutputStream;
import com.swirlds.common.merkle.MerkleLeaf;
import com.swirlds.common.merkle.utility.AbstractMerkleNode;
import org.apache.logging.log4j.LogManager;
import org.apache.logging.log4j.Logger;

import java.io.IOException;
import java.util.Objects;
import java.util.Optional;
<<<<<<< HEAD
import java.util.stream.IntStream;
=======
>>>>>>> 2e4284e8

import static com.hedera.services.context.properties.StandardizedPropertySources.MAX_MEMO_UTF8_BYTES;
import static com.hedera.services.legacy.core.jproto.JKey.equalUpToDecodability;
import static com.hedera.services.utils.MiscUtils.describe;
<<<<<<< HEAD
import static com.hederahashgraph.api.proto.java.ResponseCodeEnum.ACCOUNT_FROZEN_FOR_TOKEN;
import static com.hederahashgraph.api.proto.java.ResponseCodeEnum.ACCOUNT_KYC_NOT_GRANTED_FOR_TOKEN;
import static com.hederahashgraph.api.proto.java.ResponseCodeEnum.INSUFFICIENT_TOKEN_BALANCE;
import static com.hederahashgraph.api.proto.java.ResponseCodeEnum.OK;
import static com.hederahashgraph.api.proto.java.ResponseCodeEnum.TOKEN_NOT_ASSOCIATED_TO_ACCOUNT;
import static java.util.stream.Collectors.toList;
=======
>>>>>>> 2e4284e8

public class MerkleAccountState extends AbstractMerkleNode implements MerkleLeaf {
	private static final Logger log = LogManager.getLogger(MerkleAccountState.class);

	static final int MAX_CONCEIVABLE_TOKEN_BALANCES_SIZE = 4_096;

	static final int RELEASE_070_VERSION = 1;
	static final int RELEASE_080_VERSION = 2;
	static final int RELEASE_090_VERSION = 3;
	static final int MERKLE_VERSION = RELEASE_090_VERSION;
	static final long RUNTIME_CONSTRUCTABLE_ID = 0x354cfc55834e7f12L;

	static DomainSerdes serdes = new DomainSerdes();

	public static final String DEFAULT_MEMO = "";

	private JKey key;
	private long expiry;
	private long hbarBalance;
	private long autoRenewSecs;
	private long senderThreshold;
	private long receiverThreshold;
	private String memo = DEFAULT_MEMO;
	private boolean accountDeleted;
	private boolean smartContract;
	private boolean receiverSigRequired;
	private EntityId proxy;

	public MerkleAccountState() { }

	public MerkleAccountState(
			JKey key,
			long expiry,
			long hbarBalance,
			long autoRenewSecs,
			long senderThreshold,
			long receiverThreshold,
			String memo,
			boolean accountDeleted,
			boolean smartContract,
			boolean receiverSigRequired,
			EntityId proxy
	) {
		this.key = key;
		this.expiry = expiry;
		this.hbarBalance = hbarBalance;
		this.autoRenewSecs = autoRenewSecs;
		this.senderThreshold = senderThreshold;
		this.receiverThreshold = receiverThreshold;
		this.memo = Optional.ofNullable(memo).orElse(DEFAULT_MEMO);
		this.accountDeleted = accountDeleted;
		this.smartContract = smartContract;
		this.receiverSigRequired = receiverSigRequired;
		this.proxy = proxy;
	}

	/* --- MerkleLeaf --- */
	@Override
	public long getClassId() {
		return RUNTIME_CONSTRUCTABLE_ID;
	}

	@Override
	public int getVersion() {
		return MERKLE_VERSION;
	}

	@Override
	public void deserialize(SerializableDataInputStream in, int version) throws IOException {
		key = serdes.readNullable(in, serdes::deserializeKey);
		expiry = in.readLong();
		hbarBalance = in.readLong();
		autoRenewSecs = in.readLong();
		senderThreshold = in.readLong();
		receiverThreshold = in.readLong();
		memo = in.readNormalisedString(MAX_MEMO_UTF8_BYTES);
		accountDeleted = in.readBoolean();
		smartContract = in.readBoolean();
		receiverSigRequired = in.readBoolean();
		proxy = serdes.readNullableSerializable(in);
		if (version == RELEASE_080_VERSION) {
			long[] unused = in.readLongArray(MAX_CONCEIVABLE_TOKEN_BALANCES_SIZE);
		}
	}

	@Override
	public void serialize(SerializableDataOutputStream out) throws IOException {
		serdes.writeNullable(key, out, serdes::serializeKey);
		out.writeLong(expiry);
		out.writeLong(hbarBalance);
		out.writeLong(autoRenewSecs);
		out.writeLong(senderThreshold);
		out.writeLong(receiverThreshold);
		out.writeNormalisedString(memo);
		out.writeBoolean(accountDeleted);
		out.writeBoolean(smartContract);
		out.writeBoolean(receiverSigRequired);
		serdes.writeNullableSerializable(proxy, out);
	}

	/* --- Copyable --- */
	public MerkleAccountState copy() {
		return new MerkleAccountState(
				key,
				expiry,
				hbarBalance,
				autoRenewSecs,
				senderThreshold,
				receiverThreshold,
				memo,
				accountDeleted,
				smartContract,
				receiverSigRequired,
				proxy);
	}

	@Override
	public boolean equals(Object o) {
		if (this == o) {
			return true;
		}
		if (o == null || MerkleAccountState.class != o.getClass()) {
			return false;
		}

		var that = (MerkleAccountState) o;

		return this.expiry == that.expiry &&
				this.hbarBalance == that.hbarBalance &&
				this.autoRenewSecs == that.autoRenewSecs &&
				this.senderThreshold == that.senderThreshold &&
				this.receiverThreshold == that.receiverThreshold &&
				Objects.equals(this.memo, that.memo) &&
				this.accountDeleted == that.accountDeleted &&
				this.smartContract == that.smartContract &&
				this.receiverSigRequired == that.receiverSigRequired &&
				Objects.equals(this.proxy, that.proxy) &&
				equalUpToDecodability(this.key, that.key);
	}

	@Override
	public int hashCode() {
		return Objects.hash(
				key,
				expiry,
				hbarBalance,
				autoRenewSecs,
				senderThreshold,
				receiverThreshold,
				memo,
				accountDeleted,
				smartContract,
				receiverSigRequired,
				proxy);
	}

	/* --- Bean --- */
	@Override
	public String toString() {
		return MoreObjects.toStringHelper(this)
				.add("key", describe(key))
				.add("expiry", expiry)
				.add("balance", hbarBalance)
				.add("autoRenewSecs", autoRenewSecs)
				.add("senderThreshold", senderThreshold)
				.add("receiverThreshold", receiverThreshold)
				.add("memo", memo)
				.add("deleted", accountDeleted)
				.add("smartContract", smartContract)
				.add("receiverSigRequired", receiverSigRequired)
				.add("proxy", proxy)
				.toString();
	}

<<<<<<< HEAD
	public String readableTokenRels() {
		var sb = new StringBuilder("[");
		for (int i = 0, n = numTokenRelationships(); i < n; i++) {
			sb.append("0.0.")
					.append(tokenRels[num(i)])
					.append("(balance=")
					.append(tokenRels[balance(i)]);
			if (isFrozen(i)) {
				sb.append(",FROZEN");
			}
			if (isKycGranted(i)) {
				sb.append(",KYC");
			}
			sb.append(")");
			if (i < n - 1) {
				sb.append(", ");
			}
		}
		sb.append("]");

		return sb.toString();
	}

	public ResponseCodeEnum wipeTokenRelationship(TokenID id) {
		int at = logicalIndexOf(id);
		if (at < 0) {
			return TOKEN_NOT_ASSOCIATED_TO_ACCOUNT;
		} else {
			removeRelationship(at);
		}
		return OK;
	}

=======
>>>>>>> 2e4284e8
	public JKey key() {
		return key;
	}

	public long expiry() {
		return expiry;
	}

	public long balance() {
		return hbarBalance;
	}

	public long autoRenewSecs() {
		return autoRenewSecs;
	}

	public long senderThreshold() {
		return senderThreshold;
	}

	public long receiverThreshold() {
		return receiverThreshold;
	}

	public String memo() {
		return memo;
	}

	public boolean isAccountDeleted() {
		return accountDeleted;
	}

	public boolean isSmartContract() {
		return smartContract;
	}

	public boolean isReceiverSigRequired() {
		return receiverSigRequired;
	}

	public EntityId proxy() {
		return proxy;
	}

	public void setKey(JKey key) {
		this.key = key;
	}

	public void setExpiry(long expiry) {
		this.expiry = expiry;
	}

	public void setHbarBalance(long hbarBalance) {
		this.hbarBalance = hbarBalance;
	}

	public void setAutoRenewSecs(long autoRenewSecs) {
		this.autoRenewSecs = autoRenewSecs;
	}

	public void setSenderThreshold(long senderThreshold) {
		this.senderThreshold = senderThreshold;
	}

	public void setReceiverThreshold(long receiverThreshold) {
		this.receiverThreshold = receiverThreshold;
	}

	public void setMemo(String memo) {
		this.memo = memo;
	}

	public void setAccountDeleted(boolean accountDeleted) {
		this.accountDeleted = accountDeleted;
	}

	public void setSmartContract(boolean smartContract) {
		this.smartContract = smartContract;
	}

	public void setReceiverSigRequired(boolean receiverSigRequired) {
		this.receiverSigRequired = receiverSigRequired;
	}

	public void setProxy(EntityId proxy) {
		this.proxy = proxy;
	}
<<<<<<< HEAD

	long[] getTokenRels() {
		return tokenRels;
	}

	public void setTokenRels(long[] tokenRels) {
		this.tokenRels = tokenRels;
	}

	/* --- Token Manipulation --- */
	public int numTokenRelationships() {
		return tokenRels.length / NUM_TOKEN_PROPS;
	}

	public boolean hasRelationshipWith(TokenID id) {
		return logicalIndexOf(id) >= 0;
	}

	public List<TokenBalance> getAllExplicitTokenBalances() {
		return IntStream.range(0, numTokenRelationships())
				.mapToObj(i -> TokenBalance.newBuilder()
						.setTokenId(TokenID.newBuilder()
								.setShardNum(0)
								.setRealmNum(0)
								.setTokenNum(tokenRels[num(i)]))
						.setBalance(tokenRels[balance(i)]).build())
				.collect(toList());
	}

	public long getTokenBalance(TokenID id) {
		int i = logicalIndexOf(id);
		return (i < 0) ? 0 : tokenRels[balance(i)];
	}

	public boolean isFrozen(TokenID id, MerkleToken token) {
		if (token.freezeKey().isEmpty()) {
			return false;
		}
		int i = logicalIndexOf(id);
		return (i < 0) ? token.accountsAreFrozenByDefault() : isFrozen(i);
	}

	public boolean isKycGranted(TokenID id, MerkleToken token) {
		if (token.kycKey().isEmpty()) {
			return true;
		}
		int i = logicalIndexOf(id);
		return (i < 0) ? token.accountsKycGrantedByDefault() : isKycGranted(i);
	}

	public void freeze(TokenID id, MerkleToken token) {
		if (token.freezeKey().isEmpty()) {
			return;
		}
		long defaultForNewRel = token.accountsAreFrozenByDefault()
				? NOOP_MASK
				: FREEZE_MASK | defaultKycMaskFor(token);
		updateFlag(FREEZE_MASK, defaultForNewRel, id, this::set);
	}

	public void unfreeze(TokenID id, MerkleToken token) {
		if (token.freezeKey().isEmpty()) {
			return;
		}
		long defaultForNewRel = !token.accountsAreFrozenByDefault()
				? NOOP_MASK
				: defaultKycMaskFor(token);
		updateFlag(FREEZE_MASK, defaultForNewRel, id, this::unset);
	}

	public void grantKyc(TokenID id, MerkleToken token) {
		if (token.kycKey().isEmpty()) {
			return;
		}
		long defaultForNewRel = token.accountsKycGrantedByDefault()
				? NOOP_MASK
				: KYC_MASK | defaultFreezeMaskFor(token);
		updateFlag(KYC_MASK, defaultForNewRel, id, this::set);
	}

	public void revokeKyc(TokenID id, MerkleToken token) {
		if (token.kycKey().isEmpty()) {
			return;
		}
		long defaultForNewRel = !token.accountsKycGrantedByDefault()
				? NOOP_MASK
				: defaultFreezeMaskFor(token);
		updateFlag(KYC_MASK, defaultForNewRel, id, this::unset);
	}

	public ResponseCodeEnum validityOfAdjustment(TokenID id, MerkleToken token, long adjustment) {
		int i = logicalIndexOf(id), at = i;
		if (i < 0) {
			if (!token.accountsKycGrantedByDefault()) {
				return ACCOUNT_KYC_NOT_GRANTED_FOR_TOKEN;
			}
			if (token.accountsAreFrozenByDefault()) {
				return ACCOUNT_FROZEN_FOR_TOKEN;
			}
			if (adjustment < 0) {
				return INSUFFICIENT_TOKEN_BALANCE;
			}
		} else {
			if (!isKycGranted(at)) {
				return ACCOUNT_KYC_NOT_GRANTED_FOR_TOKEN;
			}
			if (isFrozen(at)) {
				return ACCOUNT_FROZEN_FOR_TOKEN;
			}
			if (tokenRels[balance(at)] + adjustment < 0) {
				return INSUFFICIENT_TOKEN_BALANCE;
			}
		}
		return OK;
	}

	public void adjustTokenBalance(TokenID id, MerkleToken token, long adjustment) {
		int i = logicalIndexOf(id), at = i;
		if (i < 0) {
			if (adjustment < 0) {
				throwBalanceIse(id, adjustment);
			}
			if (!token.accountsKycGrantedByDefault()) {
				throwNoKycIse(id);
			}
			if (token.accountsAreFrozenByDefault()) {
				throwFrozenIse(id);
			}
			at = -i - 1;
			insertNewRelationship(id, at, KYC_MASK);
		} else {
			if (!isKycGranted(at)) {
				throwNoKycIse(id);
			}
			if (isFrozen(at)) {
				throwFrozenIse(id);
			}
		}
		int pos = balance(at);
		long newBalance = tokenRels[pos] + adjustment;
		if (newBalance < 0) {
			throwBalanceIse(id, newBalance);
		}
		tokenRels[pos] = newBalance;
	}

	@Override
	public void delete() {

	}

	/* --- Helpers --- */
	private void insertNewRelationship(TokenID id, int at, long flags) {
		int newNumTokens = tokenRels.length / NUM_TOKEN_PROPS + 1;

		long[] newTokenRels = new long[newNumTokens * NUM_TOKEN_PROPS];
		if (at != 0) {
			System.arraycopy(tokenRels, 0, newTokenRels, 0, at * NUM_TOKEN_PROPS);
		}

		newTokenRels[num(at)] = id.getTokenNum();
		newTokenRels[flags(at)] = flags;

		if (at != newNumTokens) {
			System.arraycopy(
					tokenRels,
					at * NUM_TOKEN_PROPS,
					newTokenRels,
					(at + 1) * NUM_TOKEN_PROPS,
					(newNumTokens - at - 1) * NUM_TOKEN_PROPS);
		}
		tokenRels = newTokenRels;
	}

	private void removeRelationship(int at) {
		int n;
		if ((n = numTokenRelationships()) == 1) {
			tokenRels = NO_TOKEN_RELATIONSHIPS;
			return;
		}
		long[] newTokenRels = new long[(n - 1) * NUM_TOKEN_PROPS];
		if (at != 0) {
			System.arraycopy(tokenRels, 0, newTokenRels, 0, at * NUM_TOKEN_PROPS);
		}
		if (at < (n - 1)) {
			System.arraycopy(
					tokenRels,
					(at + 1) * NUM_TOKEN_PROPS,
					newTokenRels,
					at * NUM_TOKEN_PROPS,
					(n - at - 1) * NUM_TOKEN_PROPS);
		}
		tokenRels = newTokenRels;
	}

	@FunctionalInterface
	private interface FlagMutator {
		void apply(long mask, int at);
	}

	private void updateFlag(
			long mask,
			long defaultForNewRel,
			TokenID id,
			FlagMutator flagMutator
	) {
		int i = logicalIndexOf(id), at = i;
		if (i < 0) {
			if (defaultForNewRel == NOOP_MASK) {
				return;
			}
			at = -i - 1;
			insertNewRelationship(id, at, defaultForNewRel);
		} else {
			flagMutator.apply(mask, at);
		}
	}

	private void throwFrozenIse(TokenID id) {
		throw new IllegalStateException(String.format(
				"Account frozen for token '%s'!", readableId(id)));
	}

	private void throwNoKycIse(TokenID id) {
		throw new IllegalStateException(String.format(
				"Account KYC has not been granted for token '%s'!", readableId(id)));
	}

	private void throwBalanceIse(TokenID id, long balance) {
		throw new IllegalArgumentException(String.format(
				"Account cannot have balance %d for token '%s'!", balance, readableId(id)));
	}

	private long defaultKycMaskFor(MerkleToken token) {
		var flag = !token.hasKycKey() || token.accountsKycGrantedByDefault();
		return flag ? KYC_MASK : 0;
	}

	private long defaultFreezeMaskFor(MerkleToken token) {
		var flag = token.hasFreezeKey() && token.accountsAreFrozenByDefault();
		return flag ? FREEZE_MASK : 0;
	}

	private void set(long mask, int i) {
		tokenRels[flags(i)] |= mask;
	}

	private void unset(long mask, int i) {
		tokenRels[flags(i)] &= ~mask;
	}

	private boolean isFrozen(int i) {
		return (tokenRels[flags(i)] & FREEZE_MASK) == FREEZE_MASK;
	}

	private boolean isKycGranted(int i) {
		return (tokenRels[flags(i)] & KYC_MASK) == KYC_MASK;
	}

	private int num(int i) {
		return i * NUM_TOKEN_PROPS;
	}

	private int balance(int i) {
		return i * NUM_TOKEN_PROPS + BALANCE_OFFSET;
	}

	private int flags(int i) {
		return i * NUM_TOKEN_PROPS + FLAGS_OFFSET;
	}

	int logicalIndexOf(TokenID token) {
		int lo = 0, hi = tokenRels.length / NUM_TOKEN_PROPS - 1;
		long num = token.getTokenNum();
		while (lo <= hi) {
			int mid = (lo + (hi - lo) / NUM_TOKEN_PROPS), i = mid * NUM_TOKEN_PROPS;
			long midNum = tokenRels[i];
			if (midNum == num) {
				return mid;
			} else if (midNum < num) {
				lo = mid + 1;
			} else {
				hi = mid - 1;
			}
		}
		return -(lo + 1);
	}

=======
>>>>>>> 2e4284e8
}<|MERGE_RESOLUTION|>--- conflicted
+++ resolved
@@ -24,12 +24,6 @@
 import com.hedera.services.legacy.core.jproto.JKey;
 import com.hedera.services.state.serdes.DomainSerdes;
 import com.hedera.services.state.submerkle.EntityId;
-<<<<<<< HEAD
-import com.hederahashgraph.api.proto.java.ResponseCodeEnum;
-import com.hederahashgraph.api.proto.java.TokenBalance;
-import com.hederahashgraph.api.proto.java.TokenID;
-=======
->>>>>>> 2e4284e8
 import com.swirlds.common.io.SerializableDataInputStream;
 import com.swirlds.common.io.SerializableDataOutputStream;
 import com.swirlds.common.merkle.MerkleLeaf;
@@ -40,23 +34,10 @@
 import java.io.IOException;
 import java.util.Objects;
 import java.util.Optional;
-<<<<<<< HEAD
-import java.util.stream.IntStream;
-=======
->>>>>>> 2e4284e8
 
 import static com.hedera.services.context.properties.StandardizedPropertySources.MAX_MEMO_UTF8_BYTES;
 import static com.hedera.services.legacy.core.jproto.JKey.equalUpToDecodability;
 import static com.hedera.services.utils.MiscUtils.describe;
-<<<<<<< HEAD
-import static com.hederahashgraph.api.proto.java.ResponseCodeEnum.ACCOUNT_FROZEN_FOR_TOKEN;
-import static com.hederahashgraph.api.proto.java.ResponseCodeEnum.ACCOUNT_KYC_NOT_GRANTED_FOR_TOKEN;
-import static com.hederahashgraph.api.proto.java.ResponseCodeEnum.INSUFFICIENT_TOKEN_BALANCE;
-import static com.hederahashgraph.api.proto.java.ResponseCodeEnum.OK;
-import static com.hederahashgraph.api.proto.java.ResponseCodeEnum.TOKEN_NOT_ASSOCIATED_TO_ACCOUNT;
-import static java.util.stream.Collectors.toList;
-=======
->>>>>>> 2e4284e8
 
 public class MerkleAccountState extends AbstractMerkleNode implements MerkleLeaf {
 	private static final Logger log = LogManager.getLogger(MerkleAccountState.class);
@@ -231,42 +212,6 @@
 				.toString();
 	}
 
-<<<<<<< HEAD
-	public String readableTokenRels() {
-		var sb = new StringBuilder("[");
-		for (int i = 0, n = numTokenRelationships(); i < n; i++) {
-			sb.append("0.0.")
-					.append(tokenRels[num(i)])
-					.append("(balance=")
-					.append(tokenRels[balance(i)]);
-			if (isFrozen(i)) {
-				sb.append(",FROZEN");
-			}
-			if (isKycGranted(i)) {
-				sb.append(",KYC");
-			}
-			sb.append(")");
-			if (i < n - 1) {
-				sb.append(", ");
-			}
-		}
-		sb.append("]");
-
-		return sb.toString();
-	}
-
-	public ResponseCodeEnum wipeTokenRelationship(TokenID id) {
-		int at = logicalIndexOf(id);
-		if (at < 0) {
-			return TOKEN_NOT_ASSOCIATED_TO_ACCOUNT;
-		} else {
-			removeRelationship(at);
-		}
-		return OK;
-	}
-
-=======
->>>>>>> 2e4284e8
 	public JKey key() {
 		return key;
 	}
@@ -354,295 +299,8 @@
 	public void setProxy(EntityId proxy) {
 		this.proxy = proxy;
 	}
-<<<<<<< HEAD
-
-	long[] getTokenRels() {
-		return tokenRels;
-	}
-
-	public void setTokenRels(long[] tokenRels) {
-		this.tokenRels = tokenRels;
-	}
-
-	/* --- Token Manipulation --- */
-	public int numTokenRelationships() {
-		return tokenRels.length / NUM_TOKEN_PROPS;
-	}
-
-	public boolean hasRelationshipWith(TokenID id) {
-		return logicalIndexOf(id) >= 0;
-	}
-
-	public List<TokenBalance> getAllExplicitTokenBalances() {
-		return IntStream.range(0, numTokenRelationships())
-				.mapToObj(i -> TokenBalance.newBuilder()
-						.setTokenId(TokenID.newBuilder()
-								.setShardNum(0)
-								.setRealmNum(0)
-								.setTokenNum(tokenRels[num(i)]))
-						.setBalance(tokenRels[balance(i)]).build())
-				.collect(toList());
-	}
-
-	public long getTokenBalance(TokenID id) {
-		int i = logicalIndexOf(id);
-		return (i < 0) ? 0 : tokenRels[balance(i)];
-	}
-
-	public boolean isFrozen(TokenID id, MerkleToken token) {
-		if (token.freezeKey().isEmpty()) {
-			return false;
-		}
-		int i = logicalIndexOf(id);
-		return (i < 0) ? token.accountsAreFrozenByDefault() : isFrozen(i);
-	}
-
-	public boolean isKycGranted(TokenID id, MerkleToken token) {
-		if (token.kycKey().isEmpty()) {
-			return true;
-		}
-		int i = logicalIndexOf(id);
-		return (i < 0) ? token.accountsKycGrantedByDefault() : isKycGranted(i);
-	}
-
-	public void freeze(TokenID id, MerkleToken token) {
-		if (token.freezeKey().isEmpty()) {
-			return;
-		}
-		long defaultForNewRel = token.accountsAreFrozenByDefault()
-				? NOOP_MASK
-				: FREEZE_MASK | defaultKycMaskFor(token);
-		updateFlag(FREEZE_MASK, defaultForNewRel, id, this::set);
-	}
-
-	public void unfreeze(TokenID id, MerkleToken token) {
-		if (token.freezeKey().isEmpty()) {
-			return;
-		}
-		long defaultForNewRel = !token.accountsAreFrozenByDefault()
-				? NOOP_MASK
-				: defaultKycMaskFor(token);
-		updateFlag(FREEZE_MASK, defaultForNewRel, id, this::unset);
-	}
-
-	public void grantKyc(TokenID id, MerkleToken token) {
-		if (token.kycKey().isEmpty()) {
-			return;
-		}
-		long defaultForNewRel = token.accountsKycGrantedByDefault()
-				? NOOP_MASK
-				: KYC_MASK | defaultFreezeMaskFor(token);
-		updateFlag(KYC_MASK, defaultForNewRel, id, this::set);
-	}
-
-	public void revokeKyc(TokenID id, MerkleToken token) {
-		if (token.kycKey().isEmpty()) {
-			return;
-		}
-		long defaultForNewRel = !token.accountsKycGrantedByDefault()
-				? NOOP_MASK
-				: defaultFreezeMaskFor(token);
-		updateFlag(KYC_MASK, defaultForNewRel, id, this::unset);
-	}
-
-	public ResponseCodeEnum validityOfAdjustment(TokenID id, MerkleToken token, long adjustment) {
-		int i = logicalIndexOf(id), at = i;
-		if (i < 0) {
-			if (!token.accountsKycGrantedByDefault()) {
-				return ACCOUNT_KYC_NOT_GRANTED_FOR_TOKEN;
-			}
-			if (token.accountsAreFrozenByDefault()) {
-				return ACCOUNT_FROZEN_FOR_TOKEN;
-			}
-			if (adjustment < 0) {
-				return INSUFFICIENT_TOKEN_BALANCE;
-			}
-		} else {
-			if (!isKycGranted(at)) {
-				return ACCOUNT_KYC_NOT_GRANTED_FOR_TOKEN;
-			}
-			if (isFrozen(at)) {
-				return ACCOUNT_FROZEN_FOR_TOKEN;
-			}
-			if (tokenRels[balance(at)] + adjustment < 0) {
-				return INSUFFICIENT_TOKEN_BALANCE;
-			}
-		}
-		return OK;
-	}
-
-	public void adjustTokenBalance(TokenID id, MerkleToken token, long adjustment) {
-		int i = logicalIndexOf(id), at = i;
-		if (i < 0) {
-			if (adjustment < 0) {
-				throwBalanceIse(id, adjustment);
-			}
-			if (!token.accountsKycGrantedByDefault()) {
-				throwNoKycIse(id);
-			}
-			if (token.accountsAreFrozenByDefault()) {
-				throwFrozenIse(id);
-			}
-			at = -i - 1;
-			insertNewRelationship(id, at, KYC_MASK);
-		} else {
-			if (!isKycGranted(at)) {
-				throwNoKycIse(id);
-			}
-			if (isFrozen(at)) {
-				throwFrozenIse(id);
-			}
-		}
-		int pos = balance(at);
-		long newBalance = tokenRels[pos] + adjustment;
-		if (newBalance < 0) {
-			throwBalanceIse(id, newBalance);
-		}
-		tokenRels[pos] = newBalance;
-	}
 
 	@Override
 	public void delete() {
-
-	}
-
-	/* --- Helpers --- */
-	private void insertNewRelationship(TokenID id, int at, long flags) {
-		int newNumTokens = tokenRels.length / NUM_TOKEN_PROPS + 1;
-
-		long[] newTokenRels = new long[newNumTokens * NUM_TOKEN_PROPS];
-		if (at != 0) {
-			System.arraycopy(tokenRels, 0, newTokenRels, 0, at * NUM_TOKEN_PROPS);
-		}
-
-		newTokenRels[num(at)] = id.getTokenNum();
-		newTokenRels[flags(at)] = flags;
-
-		if (at != newNumTokens) {
-			System.arraycopy(
-					tokenRels,
-					at * NUM_TOKEN_PROPS,
-					newTokenRels,
-					(at + 1) * NUM_TOKEN_PROPS,
-					(newNumTokens - at - 1) * NUM_TOKEN_PROPS);
-		}
-		tokenRels = newTokenRels;
-	}
-
-	private void removeRelationship(int at) {
-		int n;
-		if ((n = numTokenRelationships()) == 1) {
-			tokenRels = NO_TOKEN_RELATIONSHIPS;
-			return;
-		}
-		long[] newTokenRels = new long[(n - 1) * NUM_TOKEN_PROPS];
-		if (at != 0) {
-			System.arraycopy(tokenRels, 0, newTokenRels, 0, at * NUM_TOKEN_PROPS);
-		}
-		if (at < (n - 1)) {
-			System.arraycopy(
-					tokenRels,
-					(at + 1) * NUM_TOKEN_PROPS,
-					newTokenRels,
-					at * NUM_TOKEN_PROPS,
-					(n - at - 1) * NUM_TOKEN_PROPS);
-		}
-		tokenRels = newTokenRels;
-	}
-
-	@FunctionalInterface
-	private interface FlagMutator {
-		void apply(long mask, int at);
-	}
-
-	private void updateFlag(
-			long mask,
-			long defaultForNewRel,
-			TokenID id,
-			FlagMutator flagMutator
-	) {
-		int i = logicalIndexOf(id), at = i;
-		if (i < 0) {
-			if (defaultForNewRel == NOOP_MASK) {
-				return;
-			}
-			at = -i - 1;
-			insertNewRelationship(id, at, defaultForNewRel);
-		} else {
-			flagMutator.apply(mask, at);
-		}
-	}
-
-	private void throwFrozenIse(TokenID id) {
-		throw new IllegalStateException(String.format(
-				"Account frozen for token '%s'!", readableId(id)));
-	}
-
-	private void throwNoKycIse(TokenID id) {
-		throw new IllegalStateException(String.format(
-				"Account KYC has not been granted for token '%s'!", readableId(id)));
-	}
-
-	private void throwBalanceIse(TokenID id, long balance) {
-		throw new IllegalArgumentException(String.format(
-				"Account cannot have balance %d for token '%s'!", balance, readableId(id)));
-	}
-
-	private long defaultKycMaskFor(MerkleToken token) {
-		var flag = !token.hasKycKey() || token.accountsKycGrantedByDefault();
-		return flag ? KYC_MASK : 0;
-	}
-
-	private long defaultFreezeMaskFor(MerkleToken token) {
-		var flag = token.hasFreezeKey() && token.accountsAreFrozenByDefault();
-		return flag ? FREEZE_MASK : 0;
-	}
-
-	private void set(long mask, int i) {
-		tokenRels[flags(i)] |= mask;
-	}
-
-	private void unset(long mask, int i) {
-		tokenRels[flags(i)] &= ~mask;
-	}
-
-	private boolean isFrozen(int i) {
-		return (tokenRels[flags(i)] & FREEZE_MASK) == FREEZE_MASK;
-	}
-
-	private boolean isKycGranted(int i) {
-		return (tokenRels[flags(i)] & KYC_MASK) == KYC_MASK;
-	}
-
-	private int num(int i) {
-		return i * NUM_TOKEN_PROPS;
-	}
-
-	private int balance(int i) {
-		return i * NUM_TOKEN_PROPS + BALANCE_OFFSET;
-	}
-
-	private int flags(int i) {
-		return i * NUM_TOKEN_PROPS + FLAGS_OFFSET;
-	}
-
-	int logicalIndexOf(TokenID token) {
-		int lo = 0, hi = tokenRels.length / NUM_TOKEN_PROPS - 1;
-		long num = token.getTokenNum();
-		while (lo <= hi) {
-			int mid = (lo + (hi - lo) / NUM_TOKEN_PROPS), i = mid * NUM_TOKEN_PROPS;
-			long midNum = tokenRels[i];
-			if (midNum == num) {
-				return mid;
-			} else if (midNum < num) {
-				lo = mid + 1;
-			} else {
-				hi = mid - 1;
-			}
-		}
-		return -(lo + 1);
-	}
-
-=======
->>>>>>> 2e4284e8
+	}
 }