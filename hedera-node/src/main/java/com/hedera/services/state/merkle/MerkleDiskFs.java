package com.hedera.services.state.merkle;

/*-
 * ‌
 * Hedera Services Node
 * ​
 * Copyright (C) 2018 - 2021 Hedera Hashgraph, LLC
 * ​
 * Licensed under the Apache License, Version 2.0 (the "License");
 * you may not use this file except in compliance with the License.
 * You may obtain a copy of the License at
 *
 *      http://www.apache.org/licenses/LICENSE-2.0
 *
 * Unless required by applicable law or agreed to in writing, software
 * distributed under the License is distributed on an "AS IS" BASIS,
 * WITHOUT WARRANTIES OR CONDITIONS OF ANY KIND, either express or implied.
 * See the License for the specific language governing permissions and
 * limitations under the License.
 * ‍
 */

import com.google.common.base.MoreObjects;
import com.hederahashgraph.api.proto.java.FileID;
import com.swirlds.common.crypto.Hash;
import com.swirlds.common.io.ExternalSelfSerializable;
import com.swirlds.common.io.SerializableDataInputStream;
import com.swirlds.common.io.SerializableDataOutputStream;
import com.swirlds.common.merkle.utility.AbstractMerkleLeaf;
import org.apache.commons.io.FileUtils;
import org.apache.logging.log4j.LogManager;
import org.apache.logging.log4j.Logger;

import java.io.ByteArrayOutputStream;
import java.io.File;
import java.io.IOException;
import java.io.UncheckedIOException;
import java.nio.file.Path;
import java.nio.file.Paths;
import java.util.Arrays;
import java.util.HashMap;
import java.util.Map;
import java.util.Objects;
import java.util.function.Function;
import java.util.stream.Collectors;
import java.util.stream.Stream;

import static com.hedera.services.ledger.HederaLedger.FILE_ID_COMPARATOR;
import static com.hedera.services.legacy.proto.utils.CommonUtils.noThrowSha384HashOf;
import static com.hedera.services.utils.EntityIdUtils.asLiteralString;
import static com.swirlds.common.CommonUtils.hex;

/**
 * Save some special system files on the local file system instead of database to improve access efficiency.
 *
 * All that is kept in memory is a map from {@code FileID} to the SHA-384 hash of the current contents.
 *
 * <b>IMPORTANT:</b> If running multiple nodes in a process, all of their disk-based file systems will use
 * the same path for a given file! There is no simple way to "scope" the path by node id without creating
 * problems during reconnect.
 *
 * So if testing the update feature locally, please use a single node; or use multiple nodes in a
 * Docker Compose network. Otherwise, updates to file 0.0.150 will be hopelessly interleaved and failure
 * is essentially guaranteed.
 */
public class MerkleDiskFs extends AbstractMerkleLeaf implements ExternalSelfSerializable {
	private static final Logger log = LogManager.getLogger(MerkleDiskFs.class);

	private static final long RUNTIME_CONSTRUCTABLE_ID = 0xd8a59882c746d0a3L;

	static final int HASH_BYTES = 48;
	static final int MAX_FILE_BYTES = 1_024 * 1_024 * 1_024;
	static final int MERKLE_VERSION = 1;

	private Map<FileID, byte[]> fileHashes = new HashMap<>();
	private ThrowingBytesGetter bytesHelper = p -> FileUtils.readFileToByteArray(p.toFile());
	private ThrowingBytesWriter writeHelper = (p, c) -> FileUtils.writeByteArrayToFile(p.toFile(), c);

	public static final String DISK_FS_ROOT_DIR = "data/diskFs/";

	/* --- RuntimeConstructable --- */
	public MerkleDiskFs() {
		setHashFromContents();
	}

	public MerkleDiskFs(Map<FileID, byte[]> fileHashes) {
		this.fileHashes = fileHashes;
		setHashFromContents();
	}

	public MerkleDiskFs copy() {
		setImmutable(true);
		Map<FileID, byte[]> fileHashesCopy = fileHashes.entrySet()
				.stream()
				.collect(Collectors.toMap(Map.Entry::getKey, Map.Entry::getValue, (a, b) -> a, HashMap::new));
		return new MerkleDiskFs(fileHashesCopy);
	}

	public void checkHashesAgainstDiskContents() {
		for (var entry : fileHashes.entrySet()) {
			var fid = entry.getKey();
			byte[] expectedHash = entry.getValue();
			byte[] actualHash = diskContentHash(fid);
			if (!Arrays.equals(expectedHash, actualHash)) {
				log.error(
						"State hash doesn't match disk hash for content of '{}'!\n  State :: {}\n  Disk  :: {}",
						asLiteralString(fid),
						hex(expectedHash),
						hex(actualHash));
			}
		}
	}

	public byte[] diskContentHash(FileID fid) {
		return noThrowSha384HashOf(contentsOf(fid));
	}

	public synchronized byte[] contentsOf(FileID fid) {
		try {
			return bytesHelper.allBytesFrom(pathToContentsOf(fid));
		} catch (IOException e) {
			/* This is almost certainly not a recoverable failure; a file is probably missing from disk. */
			log.error("Not able to read '{}' @ {}!", asLiteralString(fid), pathToContentsOf(fid));
			throw new UncheckedIOException(e);
		}
	}

	public synchronized void put(FileID fid, byte[] contents) {
		throwIfImmutable("Cannot change this file's contents if it's immutable.");
		try {
			byte[] hash = noThrowSha384HashOf(contents);
			writeHelper.allBytesTo(pathToContentsOf(fid), contents);
			log.info("Updated '{}' with {} bytes; new hash :: {}", asLiteralString(fid), contents.length, hex(hash));
			fileHashes.put(fid, hash);
			setHashFromContents();
		} catch (IOException e) {
			log.error(
					"Error writing new contents for '{}' to disk @ {}!",
					asLiteralString(fid),
					pathToContentsOf(fid),
					e);
		}
	}

	public boolean contains(FileID fileID) {
		return fileHashes.containsKey(fileID);
	}

	/* --- MerkleExternalLeaf --- */
	@Override
<<<<<<< HEAD
	public void serializeExternal(SerializableDataOutputStream out, File ignored) throws IOException {
=======
	public void serializeExternal(final SerializableDataOutputStream out, final File ignored) throws IOException {
>>>>>>> ce351b52
		out.writeInt(fileHashes.size());
		serializeFidInfo(out, fileHashes::get);
	}

	@Override
<<<<<<< HEAD
	public void deserializeExternal(SerializableDataInputStream in, File ignored, Hash hash, int version) throws IOException {
=======
	public void deserializeExternal(
			final SerializableDataInputStream in,
			final File ignored,
			final Hash hash,
			final int version
	) throws IOException {
>>>>>>> ce351b52
		int numSavedHashes = in.readInt();
		for (int i = 0; i < numSavedHashes; i++) {
			var fid = FileID.newBuilder()
					.setShardNum(in.readLong())
					.setRealmNum(in.readLong())
					.setFileNum(in.readLong())
					.build();
			byte[] fileHash = in.readByteArray(HASH_BYTES);
			fileHashes.put(fid, fileHash);
			log.info("Recovered file '{}' with hash :: {}", asLiteralString(fid), hex(fileHash));
		}
		super.setHash(hash);
	}

	/* -- Hashable -- */
	@Override
	public void setHash(Hash hash) {
		/* No-op, hash is managed internally. */
	}

	private void setHashFromContents() {
		throwIfImmutable("Cannot change this file's content hash if it's immutable.");
		var baos = new ByteArrayOutputStream();
		try (SerializableDataOutputStream out = new SerializableDataOutputStream(baos)) {
			serializeFidInfo(out, fileHashes::get);
		} catch (IOException improbable) {
			throw new IllegalStateException(improbable);
		}
		try {
			baos.close();
			baos.flush();
		} catch (IOException improbable) {
			throw new IllegalStateException(improbable);
		}
		super.setHash(new Hash(noThrowSha384HashOf(baos.toByteArray())));
	}

	/* --- SelfSerializable --- */
	@Override
	public void deserialize(SerializableDataInputStream in, int version) throws IOException {
		int numSavedHashes = in.readInt();
		for (int i = 0; i < numSavedHashes; i++) {
			var fid = FileID.newBuilder()
					.setShardNum(in.readLong())
					.setRealmNum(in.readLong())
					.setFileNum(in.readLong())
					.build();
			byte[] contents = in.readByteArray(MAX_FILE_BYTES);
			writeHelper.allBytesTo(pathToContentsOf(fid), contents);
			byte[] fileHash = noThrowSha384HashOf(contents);
			fileHashes.put(fid, fileHash);
			log.info("Restored file '{}' with hash :: {}", asLiteralString(fid), hex(fileHash));
		}
		setHashFromContents();
	}

	@Override
	public void serialize(SerializableDataOutputStream out) throws IOException {
		out.writeInt(fileHashes.size());
		serializeFidInfo(out, fid -> {
			return contentsOf(fid);
		});
	}

	/* --- MerkleNode --- */
	@Override
	public long getClassId() {
		return RUNTIME_CONSTRUCTABLE_ID;
	}

	@Override
	public int getVersion() {
		return MERKLE_VERSION;
	}

	/* --- Object --- */
	@Override
	public boolean equals(Object o) {
		if (this == o) {
			return true;
		}
		if (o == null || MerkleDiskFs.class != o.getClass()) {
			return false;
		}
		MerkleDiskFs that = (MerkleDiskFs) o;
		return allFileHashesMatch(this.fileHashes, that.fileHashes);
	}

	@Override
	public int hashCode() {
		return Objects.hash(fileHashes);
	}

	@Override
	public String toString() {
		return MoreObjects.toStringHelper(MerkleDiskFs.class)
				.add("fileHashes", readableFileHashes())
				.toString();
	}

	private String readableFileHashes() {
		var sb = new StringBuilder("[");
		sb.append(orderedFids()
				.map(fid -> asLiteralString(fid) + " :: " + hex(fileHashes.get(fid)))
				.collect(Collectors.joining(", ")));
		return sb.append("]").toString();
	}

	private boolean allFileHashesMatch(Map<FileID, byte[]> a, Map<FileID, byte[]> b) {
		if (a.keySet().equals(b.keySet())) {
			for (var aEntry : a.entrySet()) {
				if (!Arrays.equals(aEntry.getValue(), b.get(aEntry.getKey()))) {
					return false;
				}
			}
			return true;
		}
		return false;
	}

	Path pathToContentsOf(FileID fid) {
		return Paths.get(String.format("%sFile%s", separatorSuffixed(DISK_FS_ROOT_DIR), asLiteralString(fid)));
	}

	private String separatorSuffixed(String dir) {
		return dir.endsWith(File.separator) ? dir : (dir + File.separator);
	}

	private void serializeFidInfo(
			SerializableDataOutputStream out,
			Function<FileID, byte[]> infoReprFn
	) {
		orderedFids().forEach(fid -> {
			try {
				out.writeLong(fid.getShardNum());
				out.writeLong(fid.getRealmNum());
				out.writeLong(fid.getFileNum());
				out.writeByteArray(infoReprFn.apply(fid));
			} catch (IOException e) {
				throw new UncheckedIOException(e);
			}
		});
	}

	private Stream<FileID> orderedFids() {
		return fileHashes.keySet().stream().sorted(FILE_ID_COMPARATOR);
	}

	@FunctionalInterface
	interface ThrowingBytesGetter {
		byte[] allBytesFrom(Path loc) throws IOException;
	}

	@FunctionalInterface
	interface ThrowingBytesWriter {
		void allBytesTo(Path loc, byte[] contents) throws IOException;
	}

	void setBytesHelper(ThrowingBytesGetter bytesHelper) {
		throwIfImmutable("Cannot change the file's bytes helper if it's immutable.");
		this.bytesHelper = bytesHelper;
	}

	void setWriteHelper(ThrowingBytesWriter writeHelper) {
		throwIfImmutable("Cannot change the file's write helper if it's immutable.");
		this.writeHelper = writeHelper;
	}

	ThrowingBytesGetter getBytesHelper() {
		return bytesHelper;
	}

	ThrowingBytesWriter getWriteHelper() {
		return writeHelper;
	}
}<|MERGE_RESOLUTION|>--- conflicted
+++ resolved
@@ -148,26 +148,18 @@
 
 	/* --- MerkleExternalLeaf --- */
 	@Override
-<<<<<<< HEAD
-	public void serializeExternal(SerializableDataOutputStream out, File ignored) throws IOException {
-=======
 	public void serializeExternal(final SerializableDataOutputStream out, final File ignored) throws IOException {
->>>>>>> ce351b52
 		out.writeInt(fileHashes.size());
 		serializeFidInfo(out, fileHashes::get);
 	}
 
 	@Override
-<<<<<<< HEAD
-	public void deserializeExternal(SerializableDataInputStream in, File ignored, Hash hash, int version) throws IOException {
-=======
 	public void deserializeExternal(
 			final SerializableDataInputStream in,
 			final File ignored,
 			final Hash hash,
 			final int version
 	) throws IOException {
->>>>>>> ce351b52
 		int numSavedHashes = in.readInt();
 		for (int i = 0; i < numSavedHashes; i++) {
 			var fid = FileID.newBuilder()
