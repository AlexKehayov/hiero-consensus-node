--- conflicted
+++ resolved
@@ -289,14 +289,9 @@
 			entry("ledger.tokenTransfers.maxLen", AS_INT),
 			entry("ledger.totalTinyBarFloat", AS_LONG),
 			entry("tokens.maxPerAccount", AS_INT),
-<<<<<<< HEAD
-			entry("tokens.maxSymbolLength", AS_INT),
-			entry("tokens.maxTokenNameLength", AS_INT),
-			entry("contracts.localCall.estRetBytes", AS_INT),
-=======
 			entry("tokens.maxSymbolUtf8Bytes", AS_INT),
 			entry("tokens.maxTokenNameUtf8Bytes", AS_INT),
->>>>>>> e28876c6
+			entry("contracts.localCall.estRetBytes", AS_INT),
 			entry("contracts.maxStorageKb", AS_INT),
 			entry("contracts.defaultLifetime", AS_LONG),
 			entry("contracts.maxGas", AS_INT),
