--- conflicted
+++ resolved
@@ -1483,9 +1483,6 @@
 
 	public EntityAutoRenewal entityAutoRenewal() {
 		if (entityAutoRenewal == null) {
-<<<<<<< HEAD
-			entityAutoRenewal = new EntityAutoRenewal(this);
-=======
 			final var helper = new RenewalHelper(
 					hederaNums(), this::accounts);
 			final var feeHelper = new RenewalFeeHelper(
@@ -1496,7 +1493,6 @@
 					fees(), hederaNums(), helper, feeHelper, recordHelper, globalDynamicProperties());
 			entityAutoRenewal = new EntityAutoRenewal(
 					hederaNums(), renewalProcess, this, globalDynamicProperties());
->>>>>>> aba97dfa
 		}
 		return entityAutoRenewal;
 	}
