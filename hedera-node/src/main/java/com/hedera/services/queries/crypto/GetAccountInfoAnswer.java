--- conflicted
+++ resolved
@@ -20,10 +20,8 @@
  * ‍
  */
 
-import com.hedera.services.ledger.accounts.BackingTokenRels;
 import com.hedera.services.state.merkle.MerkleAccount;
 import com.hedera.services.context.primitives.StateView;
-import com.hedera.services.state.merkle.MerkleEntityAssociation;
 import com.hedera.services.state.merkle.MerkleEntityId;
 import com.hedera.services.queries.AnswerService;
 import com.hedera.services.state.submerkle.RawTokenRelationship;
@@ -48,10 +46,6 @@
 import java.util.List;
 import java.util.Optional;
 
-<<<<<<< HEAD
-import static com.hedera.services.ledger.accounts.BackingTokenRels.asTokenRel;
-=======
->>>>>>> 2e4284e8
 import static com.hedera.services.state.merkle.MerkleEntityAssociation.fromAccountTokenRel;
 import static com.hedera.services.utils.EntityIdUtils.asAccount;
 import static com.hedera.services.utils.EntityIdUtils.asSolidityAddressHex;
@@ -106,11 +100,7 @@
 					var optionalToken = view.tokenWith(tId);
 					if (optionalToken.isPresent()) {
 						var token = optionalToken.get();
-<<<<<<< HEAD
 						if (!token.isTokenDeleted()) {
-=======
-						if (!token.isDeleted()) {
->>>>>>> 2e4284e8
 							var relKey = fromAccountTokenRel(id, tId);
 							var relationship = view.tokenAssociations().get().get(relKey);
 							relationships.add(new RawTokenRelationship(
