--- conflicted
+++ resolved
@@ -14,11 +14,9 @@
  * limitations under the License.
  */
 package com.hedera.services.store.contracts.precompile.impl;
-<<<<<<< HEAD
-=======
 
 import static com.hedera.services.ledger.properties.AccountProperty.APPROVE_FOR_ALL_NFTS_ALLOWANCES;
->>>>>>> 30ecdde5
+import static com.hederahashgraph.api.proto.java.ResponseCodeEnum.SUCCESS;
 
 import com.hedera.services.state.submerkle.ExpirableTxnRecord;
 import com.hedera.services.state.submerkle.FcTokenAllowanceId;
@@ -32,10 +30,7 @@
 import com.hederahashgraph.api.proto.java.TransactionBody;
 import java.util.Set;
 import java.util.function.UnaryOperator;
-<<<<<<< HEAD
-
-import static com.hedera.services.ledger.properties.AccountProperty.APPROVE_FOR_ALL_NFTS_ALLOWANCES;
-import static com.hederahashgraph.api.proto.java.ResponseCodeEnum.SUCCESS;
+import org.apache.tuweni.bytes.Bytes;
 
 public class IsApprovedForAllPrecompile extends AbstractReadOnlyPrecompile {
     private IsApproveForAllWrapper isApproveForAllWrapper;
@@ -51,38 +46,20 @@
     }
 
     public IsApprovedForAllPrecompile(
-=======
-import org.apache.tuweni.bytes.Bytes;
-
-public class IsApprovedForAllPrecompile extends AbstractReadOnlyPrecompile {
-    private IsApproveForAllWrapper isApproveForAllWrapper;
-
-    public IsApprovedForAllPrecompile(
-            final TokenID tokenId,
->>>>>>> 30ecdde5
             final SyntheticTxnFactory syntheticTxnFactory,
             final WorldLedgers ledgers,
             final EncodingFacade encoder,
             final DecodingFacade decoder,
             final PrecompilePricingUtils pricingUtils) {
-<<<<<<< HEAD
         this(null, syntheticTxnFactory, ledgers, encoder, decoder, pricingUtils);
-=======
-        super(tokenId, syntheticTxnFactory, ledgers, encoder, decoder, pricingUtils);
->>>>>>> 30ecdde5
     }
 
     @Override
     public TransactionBody.Builder body(
             final Bytes input, final UnaryOperator<byte[]> aliasResolver) {
-<<<<<<< HEAD
         final var nestedInput = tokenId == null ? input : input.slice(24);
         isApproveForAllWrapper =
                 decoder.decodeIsApprovedForAll(nestedInput, tokenId, aliasResolver);
-=======
-        final var nestedInput = input.slice(24);
-        isApproveForAllWrapper = decoder.decodeIsApprovedForAll(nestedInput, aliasResolver);
->>>>>>> 30ecdde5
         return super.body(input, aliasResolver);
     }
 
@@ -99,7 +76,6 @@
             final var allowances =
                     (Set<FcTokenAllowanceId>)
                             accountsLedger.get(ownerId, APPROVE_FOR_ALL_NFTS_ALLOWANCES);
-<<<<<<< HEAD
             final var allowanceId =
                     FcTokenAllowanceId.from(isApproveForAllWrapper.tokenId(), operatorId);
             answer &= allowances.contains(allowanceId);
@@ -107,11 +83,5 @@
         return tokenId == null
                 ? encoder.encodeIsApprovedForAll(SUCCESS.getNumber(), answer)
                 : encoder.encodeIsApprovedForAll(answer);
-=======
-            final var allowanceId = FcTokenAllowanceId.from(tokenId, operatorId);
-            answer &= allowances.contains(allowanceId);
-        }
-        return encoder.encodeIsApprovedForAll(answer);
->>>>>>> 30ecdde5
     }
 }