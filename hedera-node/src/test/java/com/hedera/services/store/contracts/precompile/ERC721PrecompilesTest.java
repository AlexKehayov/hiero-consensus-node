package com.hedera.services.store.contracts.precompile;
/*-
 * ‌
 * Hedera Services Node
 * ​
 * Copyright (C) 2018 - 2021 Hedera Hashgraph, LLC
 * ​
 * Licensed under the Apache License, Version 2.0 (the "License");
 * you may not use this file except in compliance with the License.
 * You may obtain a copy of the License at
 *
 *      http://www.apache.org/licenses/LICENSE-2.0
 *
 * Unless required by applicable law or agreed to in writing, software
 * distributed under the License is distributed on an "AS IS" BASIS,
 * WITHOUT WARRANTIES OR CONDITIONS OF ANY KIND, either express or implied.
 * See the License for the specific language governing permissions and
 * limitations under the License.
 * ‍
 */

import com.hedera.services.context.SideEffectsTracker;
import com.hedera.services.context.primitives.StateView;
import com.hedera.services.context.properties.GlobalDynamicProperties;
import com.hedera.services.contracts.sources.TxnAwareEvmSigsVerifier;
import com.hedera.services.exceptions.InvalidTransactionException;
import com.hedera.services.fees.FeeCalculator;
import com.hedera.services.fees.calculation.UsagePricesProvider;
import com.hedera.services.grpc.marshalling.ImpliedTransfers;
import com.hedera.services.grpc.marshalling.ImpliedTransfersMarshal;
import com.hedera.services.grpc.marshalling.ImpliedTransfersMeta;
<<<<<<< HEAD
=======
import com.hedera.services.ledger.PureTransferSemanticChecks;
>>>>>>> d4e3efaf
import com.hedera.services.ledger.SigImpactHistorian;
import com.hedera.services.ledger.TransactionalLedger;
import com.hedera.services.ledger.TransferLogic;
import com.hedera.services.ledger.accounts.ContractAliases;
import com.hedera.services.ledger.ids.EntityIdSource;
import com.hedera.services.ledger.properties.AccountProperty;
import com.hedera.services.ledger.properties.NftProperty;
import com.hedera.services.ledger.properties.TokenProperty;
import com.hedera.services.ledger.properties.TokenRelProperty;
import com.hedera.services.records.RecordsHistorian;
import com.hedera.services.state.enums.TokenType;
import com.hedera.services.state.expiry.ExpiringCreations;
import com.hedera.services.state.merkle.MerkleAccount;
import com.hedera.services.state.merkle.MerkleToken;
import com.hedera.services.state.merkle.MerkleTokenRelStatus;
import com.hedera.services.state.merkle.MerkleUniqueToken;
import com.hedera.services.state.submerkle.EntityId;
import com.hedera.services.state.submerkle.ExpirableTxnRecord;
import com.hedera.services.state.submerkle.FcTokenAllowanceId;
import com.hedera.services.store.AccountStore;
import com.hedera.services.store.contracts.HederaStackedWorldStateUpdater;
import com.hedera.services.store.contracts.WorldLedgers;
import com.hedera.services.store.models.Account;
<<<<<<< HEAD
import com.hedera.services.store.models.NftId;
import com.hedera.services.store.tokens.HederaTokenStore;
=======
import com.hedera.services.store.models.Id;
import com.hedera.services.store.models.NftId;
import com.hedera.services.store.tokens.HederaTokenStore;
import com.hedera.services.txns.crypto.ApproveAllowanceLogic;
>>>>>>> d4e3efaf
import com.hedera.services.txns.crypto.validators.ApproveAllowanceChecks;
import com.hedera.services.txns.token.process.DissociationFactory;
import com.hedera.services.txns.token.validators.CreateChecks;
import com.hedera.services.txns.validation.OptionValidator;
import com.hedera.services.utils.EntityIdUtils;
import com.hedera.services.utils.EntityNum;
import com.hedera.test.utils.IdUtils;
import com.hederahashgraph.api.proto.java.AccountID;
import com.hederahashgraph.api.proto.java.CryptoAllowance;
import com.hederahashgraph.api.proto.java.CryptoApproveAllowanceTransactionBody;
import com.hederahashgraph.api.proto.java.CryptoDeleteAllowanceTransactionBody;
import com.hederahashgraph.api.proto.java.CryptoTransferTransactionBody;
import com.hederahashgraph.api.proto.java.HederaFunctionality;
import com.hederahashgraph.api.proto.java.NftAllowance;
import com.hederahashgraph.api.proto.java.TokenAllowance;
import com.hederahashgraph.api.proto.java.TokenID;
import com.hederahashgraph.api.proto.java.TransactionBody;
import com.hederahashgraph.api.proto.java.TransactionID;
import com.hederahashgraph.fee.FeeObject;
import org.apache.commons.lang3.tuple.Pair;
import org.apache.tuweni.bytes.Bytes;
import org.hyperledger.besu.datatypes.Address;
import org.hyperledger.besu.datatypes.Wei;
import org.hyperledger.besu.evm.Gas;
import org.hyperledger.besu.evm.frame.MessageFrame;
import org.hyperledger.besu.evm.gascalculator.GasCalculator;
import org.hyperledger.besu.evm.worldstate.WorldUpdater;
import org.junit.jupiter.api.AfterEach;
import org.junit.jupiter.api.BeforeEach;
import org.junit.jupiter.api.Test;
import org.junit.jupiter.api.extension.ExtendWith;
import org.mockito.Mock;
import org.mockito.MockedStatic;
import org.mockito.Mockito;
import org.mockito.junit.jupiter.MockitoExtension;

import java.math.BigInteger;
import java.util.ArrayList;
import java.util.Collections;
import java.util.List;
import java.util.Optional;
import java.util.Set;
import java.util.TreeMap;
import java.util.TreeSet;

import static com.hedera.services.ledger.ids.ExceptionalEntityIdSource.NOOP_ID_SOURCE;
import static com.hedera.services.state.EntityCreator.EMPTY_MEMO;
import static com.hedera.services.store.contracts.precompile.HTSPrecompiledContract.ABI_ID_APPROVE;
import static com.hedera.services.store.contracts.precompile.HTSPrecompiledContract.ABI_ID_BALANCE_OF_TOKEN;
import static com.hedera.services.store.contracts.precompile.HTSPrecompiledContract.ABI_ID_DECIMALS;
import static com.hedera.services.store.contracts.precompile.HTSPrecompiledContract.ABI_ID_ERC_TRANSFER;
import static com.hedera.services.store.contracts.precompile.HTSPrecompiledContract.ABI_ID_ERC_TRANSFER_FROM;
import static com.hedera.services.store.contracts.precompile.HTSPrecompiledContract.ABI_ID_GET_APPROVED;
import static com.hedera.services.store.contracts.precompile.HTSPrecompiledContract.ABI_ID_IS_APPROVED_FOR_ALL;
import static com.hedera.services.store.contracts.precompile.HTSPrecompiledContract.ABI_ID_NAME;
import static com.hedera.services.store.contracts.precompile.HTSPrecompiledContract.ABI_ID_OWNER_OF_NFT;
import static com.hedera.services.store.contracts.precompile.HTSPrecompiledContract.ABI_ID_REDIRECT_FOR_TOKEN;
import static com.hedera.services.store.contracts.precompile.HTSPrecompiledContract.ABI_ID_SET_APPROVAL_FOR_ALL;
import static com.hedera.services.store.contracts.precompile.HTSPrecompiledContract.ABI_ID_SYMBOL;
import static com.hedera.services.store.contracts.precompile.HTSPrecompiledContract.ABI_ID_TOKEN_URI_NFT;
import static com.hedera.services.store.contracts.precompile.HTSPrecompiledContract.ABI_ID_TOTAL_SUPPLY_TOKEN;
import static com.hedera.services.store.contracts.precompile.HTSPrecompiledContract.HTS_PRECOMPILED_CONTRACT_ADDRESS;
import static com.hedera.services.store.contracts.precompile.HTSTestsUtil.NOT_SUPPORTED_NON_FUNGIBLE_OPERATION_REASON;
import static com.hedera.services.store.contracts.precompile.HTSTestsUtil.TEST_CONSENSUS_TIME;
import static com.hedera.services.store.contracts.precompile.HTSTestsUtil.accountId;
import static com.hedera.services.store.contracts.precompile.HTSTestsUtil.contractAddr;
import static com.hedera.services.store.contracts.precompile.HTSTestsUtil.contractAddress;
<<<<<<< HEAD
import static com.hedera.services.store.contracts.precompile.HTSTestsUtil.failResult;
import static com.hedera.services.store.contracts.precompile.HTSTestsUtil.invalidSigResult;
=======
import static com.hedera.services.store.contracts.precompile.HTSTestsUtil.invalidSigResult;
import static com.hedera.services.store.contracts.precompile.HTSTestsUtil.failResult;
>>>>>>> d4e3efaf
import static com.hedera.services.store.contracts.precompile.HTSTestsUtil.nonFungibleTokenAddr;
import static com.hedera.services.store.contracts.precompile.HTSTestsUtil.ownerOfAndTokenUriWrapper;
import static com.hedera.services.store.contracts.precompile.HTSTestsUtil.precompiledContract;
import static com.hedera.services.store.contracts.precompile.HTSTestsUtil.receiver;
import static com.hedera.services.store.contracts.precompile.HTSTestsUtil.recipientAddress;
import static com.hedera.services.store.contracts.precompile.HTSTestsUtil.sender;
import static com.hedera.services.store.contracts.precompile.HTSTestsUtil.senderAddress;
import static com.hedera.services.store.contracts.precompile.HTSTestsUtil.successResult;
import static com.hedera.services.store.contracts.precompile.HTSTestsUtil.timestamp;
import static com.hedera.services.store.contracts.precompile.HTSTestsUtil.token;
import static com.hedera.services.store.contracts.precompile.HTSTestsUtil.tokenTransferChanges;
import static com.hederahashgraph.api.proto.java.ResponseCodeEnum.FAIL_INVALID;
import static com.hederahashgraph.api.proto.java.ResponseCodeEnum.INVALID_SIGNATURE;
import static com.hederahashgraph.api.proto.java.ResponseCodeEnum.OK;
import static org.hyperledger.besu.datatypes.Address.RIPEMD160;
import static org.junit.jupiter.api.Assertions.assertEquals;
import static org.junit.jupiter.api.Assertions.assertNull;
import static org.junit.jupiter.api.Assertions.assertThrows;
import static org.mockito.ArgumentMatchers.any;
import static org.mockito.ArgumentMatchers.anyInt;
import static org.mockito.ArgumentMatchers.eq;
import static org.mockito.BDDMockito.given;
import static org.mockito.Mockito.verify;

@ExtendWith(MockitoExtension.class)
class ERC721PrecompilesTest {
    @Mock
    private Bytes pretendArguments;
    @Mock
    private GlobalDynamicProperties dynamicProperties;
    @Mock
    private OptionValidator validator;
    @Mock
    private GasCalculator gasCalculator;
    @Mock
    private MessageFrame frame;
    @Mock
    private TxnAwareEvmSigsVerifier sigsVerifier;
    @Mock
    private RecordsHistorian recordsHistorian;
    @Mock
    private DecodingFacade decoder;
    @Mock
    private EncodingFacade encoder;
    @Mock
    private HTSPrecompiledContract.TokenStoreFactory tokenStoreFactory;
    @Mock
    private HTSPrecompiledContract.AccountStoreFactory accountStoreFactory;
    @Mock
    private SideEffectsTracker sideEffects;
    @Mock
    private TransactionBody.Builder mockSynthBodyBuilder;
    @Mock
    private ExpirableTxnRecord.Builder mockRecordBuilder;
    @Mock
    private SyntheticTxnFactory syntheticTxnFactory;
    @Mock
    private HederaStackedWorldStateUpdater worldUpdater;
    @Mock
    private WorldLedgers wrappedLedgers;
    @Mock
    private TransactionalLedger<NftId, NftProperty, MerkleUniqueToken> nfts;
    @Mock
    private TransactionalLedger<Pair<AccountID, TokenID>, TokenRelProperty, MerkleTokenRelStatus> tokenRels;
    @Mock
    private TransactionalLedger<AccountID, AccountProperty, MerkleAccount> accounts;
    @Mock
    private TransactionalLedger<TokenID, TokenProperty, MerkleToken> tokens;
    @Mock
    private ExpiringCreations creator;
    @Mock
    private DissociationFactory dissociationFactory;
    @Mock
    private ImpliedTransfersMarshal impliedTransfersMarshal;
    @Mock
    private FeeCalculator feeCalculator;
    @Mock
    private StateView stateView;
    @Mock
    private PrecompilePricingUtils precompilePricingUtils;
    @Mock
    private HTSPrecompiledContract.TransferLogicFactory transferLogicFactory;
    @Mock
    private HTSPrecompiledContract.HederaTokenStoreFactory hederaTokenStoreFactory;
    @Mock
    private HTSPrecompiledContract.ApproveAllowanceLogicFactory approveAllowanceLogicFactory;
    @Mock
    private ApproveAllowanceLogic approveAllowanceLogic;
    @Mock
    private Bytes nestedPretendArguments;
    @Mock
    private FeeObject mockFeeObject;
    @Mock
    private UsagePricesProvider resourceCosts;
    @Mock
    private SigImpactHistorian sigImpactHistorian;
    @Mock
    private CreateChecks createChecks;
    @Mock
    private EntityIdSource entityIdSource;
    @Mock
    private ApproveAllowanceChecks allowanceChecks;
    @Mock
<<<<<<< HEAD
=======
    private PureTransferSemanticChecks transferSemanticChecks;
    @Mock
>>>>>>> d4e3efaf
    private AccountStore accountStore;
    @Mock
    private CryptoTransferTransactionBody cryptoTransferTransactionBody;
    @Mock
    private CryptoDeleteAllowanceTransactionBody cryptoDeleteAllowanceTransactionBody;
    @Mock
    private HederaTokenStore hederaTokenStore;
    @Mock
    private TransferLogic transferLogic;
    @Mock
    private ImpliedTransfers impliedTransfers;
    @Mock
    private ContractAliases aliases;
    @Mock
    private ImpliedTransfersMeta impliedTransfersMeta;
    @Mock
    CryptoApproveAllowanceTransactionBody cryptoApproveAllowanceTransactionBody;

    private HTSPrecompiledContract subject;
    private final EntityIdSource ids = NOOP_ID_SOURCE;
    private MockedStatic<EntityIdUtils> entityIdUtils;

    @BeforeEach
    void setUp() {
        subject = new HTSPrecompiledContract(
                validator, dynamicProperties, gasCalculator,
                sigImpactHistorian, recordsHistorian, sigsVerifier, decoder, encoder,
<<<<<<< HEAD
                syntheticTxnFactory, creator, dissociationFactory, impliedTransfersMarshal, () -> feeCalculator,
                stateView, precompilePricingUtils, resourceCosts, createChecks, entityIdSource, allowanceChecks);
=======
                syntheticTxnFactory, creator, dissociationFactory, impliedTransfersMarshal,
                () -> feeCalculator, stateView, precompilePricingUtils, resourceCosts, createChecks, entityIdSource, allowanceChecks, transferSemanticChecks);
>>>>>>> d4e3efaf
        subject.setTransferLogicFactory(transferLogicFactory);
        subject.setTokenStoreFactory(tokenStoreFactory);
        subject.setHederaTokenStoreFactory(hederaTokenStoreFactory);
        subject.setAccountStoreFactory(accountStoreFactory);
        subject.setSideEffectsFactory(() -> sideEffects);
        entityIdUtils = Mockito.mockStatic(EntityIdUtils.class);
        entityIdUtils.when(() -> EntityIdUtils.tokenIdFromEvmAddress(nonFungibleTokenAddr.toArray())).thenReturn(token);
        entityIdUtils.when(() -> EntityIdUtils.contractIdFromEvmAddress(Address.fromHexString(HTS_PRECOMPILED_CONTRACT_ADDRESS).toArray()))
                .thenReturn(precompiledContract);
        entityIdUtils.when(() -> EntityIdUtils.accountIdFromEvmAddress(senderAddress)).thenReturn(sender);
        entityIdUtils.when(() -> EntityIdUtils.asTypedEvmAddress(sender)).thenReturn(senderAddress);
        entityIdUtils.when(() -> EntityIdUtils.asTypedEvmAddress(receiver)).thenReturn(recipientAddress);
        entityIdUtils.when(() -> EntityIdUtils.asEvmAddress(0, 0, 3)).thenReturn(RIPEMD160.toArray());
        given(worldUpdater.permissivelyUnaliased(any())).willAnswer(invocationOnMock -> invocationOnMock.getArgument(0));
    }

    @AfterEach
    void closeMocks() {
        entityIdUtils.close();
    }

    @Test
    void name() {
        givenMinimalFrameContext();
        given(pretendArguments.slice(24)).willReturn(Bytes.fromHexString("0" + Integer.toHexString(ABI_ID_NAME)));
        given(syntheticTxnFactory.createTransactionCall(1L, pretendArguments)).willReturn(mockSynthBodyBuilder);
        given(creator.createSuccessfulSyntheticRecord(Collections.emptyList(), sideEffects, EMPTY_MEMO))
                .willReturn(mockRecordBuilder);
        given(feeCalculator.estimatedGasPriceInTinybars(HederaFunctionality.ContractCall, timestamp))
                .willReturn(1L);
        given(feeCalculator.estimatePayment(any(), any(), any(), any(), any())).willReturn(mockFeeObject);
        given(mockFeeObject.getNodeFee())
                .willReturn(1L);
        given(mockFeeObject.getNetworkFee())
                .willReturn(1L);
        given(mockFeeObject.getServiceFee())
                .willReturn(1L);
        given(encoder.encodeName(any())).willReturn(successResult);

        // when:
        subject.prepareFields(frame);
        subject.prepareComputation(pretendArguments, а -> а);
        subject.computeViewFunctionGasRequirement(TEST_CONSENSUS_TIME);
        final var result = subject.computeInternal(frame);

        // then:
        assertEquals(successResult, result);
        verify(wrappedLedgers).commit();
        verify(worldUpdater).manageInProgressRecord(recordsHistorian, mockRecordBuilder, mockSynthBodyBuilder);
    }

    @Test
    void symbol() {
        givenMinimalFrameContext();
        given(pretendArguments.slice(24)).willReturn(Bytes.fromHexString(Integer.toHexString(ABI_ID_SYMBOL)));
        given(syntheticTxnFactory.createTransactionCall(1L, pretendArguments)).willReturn(mockSynthBodyBuilder);
        given(creator.createSuccessfulSyntheticRecord(Collections.emptyList(), sideEffects, EMPTY_MEMO))
                .willReturn(mockRecordBuilder);
        given(feeCalculator.estimatedGasPriceInTinybars(HederaFunctionality.ContractCall, timestamp))
                .willReturn(1L);
        given(feeCalculator.estimatePayment(any(), any(), any(), any(), any())).willReturn(mockFeeObject);
        given(mockFeeObject.getNodeFee())
                .willReturn(1L);
        given(mockFeeObject.getNetworkFee())
                .willReturn(1L);
        given(mockFeeObject.getServiceFee())
                .willReturn(1L);
        given(encoder.encodeSymbol(any())).willReturn(successResult);

        // when:
        subject.prepareFields(frame);
        subject.prepareComputation(pretendArguments, а -> а);
        subject.computeViewFunctionGasRequirement(TEST_CONSENSUS_TIME);
        final var result = subject.computeInternal(frame);

        // then:
        assertEquals(successResult, result);
        verify(wrappedLedgers).commit();
        verify(worldUpdater).manageInProgressRecord(recordsHistorian, mockRecordBuilder, mockSynthBodyBuilder);
    }

    @Test
    void isApprovedForAll() {
        Set<FcTokenAllowanceId> allowances = new TreeSet<>();
        FcTokenAllowanceId fcTokenAllowanceId = FcTokenAllowanceId.from(EntityNum.fromLong(token.getTokenNum()), EntityNum.fromLong(receiver.getAccountNum()));
        allowances.add(fcTokenAllowanceId);

        givenMinimalFrameContext();
        given(nestedPretendArguments.getInt(0)).willReturn(ABI_ID_IS_APPROVED_FOR_ALL);
        given(wrappedLedgers.accounts()).willReturn(accounts);
        given(syntheticTxnFactory.createTransactionCall(1L, pretendArguments)).willReturn(mockSynthBodyBuilder);
        given(creator.createSuccessfulSyntheticRecord(Collections.emptyList(), sideEffects, EMPTY_MEMO))
                .willReturn(mockRecordBuilder);

        given(feeCalculator.estimatedGasPriceInTinybars(HederaFunctionality.ContractCall, timestamp))
                .willReturn(1L);
        given(feeCalculator.estimatePayment(any(), any(), any(), any(), any())).willReturn(mockFeeObject);
        given(mockFeeObject.getNodeFee())
                .willReturn(1L);
        given(mockFeeObject.getNetworkFee())
                .willReturn(1L);
        given(mockFeeObject.getServiceFee())
                .willReturn(1L);

        given(encoder.encodeIsApprovedForAll(true)).willReturn(successResult);
        given(decoder.decodeIsApprovedForAll(eq(nestedPretendArguments), any())).willReturn(
                IS_APPROVE_FOR_ALL_WRAPPER);
        given(dynamicProperties.areAllowancesEnabled()).willReturn(true);
        given(accounts.get(any(), any())).willReturn(allowances);

        // when:
        subject.prepareFields(frame);
        subject.prepareComputation(pretendArguments, а -> а);
        subject.computeViewFunctionGasRequirement(TEST_CONSENSUS_TIME);
        final var result = subject.computeInternal(frame);

        // then:
        assertEquals(successResult, result);
        verify(wrappedLedgers).commit();
        verify(worldUpdater).manageInProgressRecord(recordsHistorian, mockRecordBuilder, mockSynthBodyBuilder);
    }

    @Test
    void approve() {
        TreeMap<FcTokenAllowanceId, Long> allowances = new TreeMap<>();
       List<CryptoAllowance> cryptoAllowances = new ArrayList<>();
       List<TokenAllowance> tokenAllowances = new ArrayList<>();
       List<NftAllowance> nftAllowances = new ArrayList<>();
        givenMinimalFrameContext();

        given(nestedPretendArguments.getInt(0)).willReturn(ABI_ID_APPROVE);
        given(wrappedLedgers.tokens()).willReturn(tokens);
        given(wrappedLedgers.accounts()).willReturn(accounts);
        given(creator.createSuccessfulSyntheticRecord(Collections.emptyList(), sideEffects, EMPTY_MEMO))
                .willReturn(mockRecordBuilder);

        given(feeCalculator.estimatedGasPriceInTinybars(HederaFunctionality.ContractCall, timestamp))
                .willReturn(1L);
        given(feeCalculator.estimatePayment(any(), any(), any(), any(), any())).willReturn(mockFeeObject);
        given(mockFeeObject.getNodeFee())
                .willReturn(1L);
        given(mockFeeObject.getNetworkFee())
                .willReturn(1L);
        given(mockFeeObject.getServiceFee())
                .willReturn(1L);

        given(syntheticTxnFactory.createApproveAllowance(APPROVE_WRAPPER))
                .willReturn(mockSynthBodyBuilder);
        given(mockSynthBodyBuilder.getCryptoApproveAllowance()).willReturn(cryptoApproveAllowanceTransactionBody);

        given(accountStoreFactory.newAccountStore(validator, dynamicProperties, accounts)).willReturn(accountStore);
        given(EntityIdUtils.accountIdFromEvmAddress((Address) any())).willReturn(sender);
        given(accountStore.loadAccount(any())).willReturn(new Account(accountId));
        given(dynamicProperties.areAllowancesEnabled()).willReturn(true);

        given(allowanceChecks.allowancesValidation(cryptoAllowances, tokenAllowances, nftAllowances, new Account(accountId), stateView))
                .willReturn(OK);

        given(decoder.decodeTokenApprove(eq(nestedPretendArguments), eq(token), eq(false), any())).willReturn(
                APPROVE_WRAPPER);
<<<<<<< HEAD
=======
        given(accounts.get(any(), any())).willReturn(allowances);
>>>>>>> d4e3efaf
        given(encoder.encodeApprove(true)).willReturn(successResult);

        // when:
        subject.prepareFields(frame);
        subject.prepareComputation(pretendArguments, а -> а);
        subject.computeViewFunctionGasRequirement(TEST_CONSENSUS_TIME);
        final var result = subject.computeInternal(frame);

        // then:
        assertEquals(successResult, result);
        verify(wrappedLedgers).commit();
        verify(worldUpdater).manageInProgressRecord(recordsHistorian, mockRecordBuilder, mockSynthBodyBuilder);
    }

    @Test
    void approveSpender0() {
        TreeMap<FcTokenAllowanceId, Long> allowances = new TreeMap<>();
        givenMinimalFrameContext();

        given(nestedPretendArguments.getInt(0)).willReturn(ABI_ID_APPROVE);
        given(wrappedLedgers.tokens()).willReturn(tokens);
        given(wrappedLedgers.accounts()).willReturn(accounts);
        given(wrappedLedgers.nfts()).willReturn(nfts);
        given(creator.createSuccessfulSyntheticRecord(Collections.emptyList(), sideEffects, EMPTY_MEMO))
                .willReturn(mockRecordBuilder);

        given(feeCalculator.estimatedGasPriceInTinybars(HederaFunctionality.ContractCall, timestamp))
                .willReturn(1L);
        given(feeCalculator.estimatePayment(any(), any(), any(), any(), any())).willReturn(mockFeeObject);
        given(mockFeeObject.getNodeFee())
                .willReturn(1L);
        given(mockFeeObject.getNetworkFee())
                .willReturn(1L);
        given(mockFeeObject.getServiceFee())
                .willReturn(1L);

        given(nfts.get(any(), any())).willReturn(EntityId.fromGrpcAccountId(sender));
        given(syntheticTxnFactory.createDeleteAllowance(APPROVE_WRAPPER_0, EntityId.fromGrpcAccountId(sender)))
                .willReturn(mockSynthBodyBuilder);
        given(mockSynthBodyBuilder.getCryptoDeleteAllowance()).willReturn(cryptoDeleteAllowanceTransactionBody);

        given(accountStoreFactory.newAccountStore(validator, dynamicProperties, accounts)).willReturn(accountStore);
        given(EntityIdUtils.accountIdFromEvmAddress((Address) any())).willReturn(sender);
        given(accountStore.loadAccount(any())).willReturn(new Account(accountId));
        given(dynamicProperties.areAllowancesEnabled()).willReturn(true);

        given(cryptoDeleteAllowanceTransactionBody.getNftAllowancesList()).willReturn(Collections.emptyList());

        given(decoder.decodeTokenApprove(eq(nestedPretendArguments), eq(token), eq(false), any())).willReturn(
                APPROVE_WRAPPER_0);
<<<<<<< HEAD
=======
        given(accounts.get(any(), any())).willReturn(allowances);
>>>>>>> d4e3efaf
        given(encoder.encodeApprove(true)).willReturn(successResult);

        // when:
        subject.prepareFields(frame);
        subject.prepareComputation(pretendArguments, а -> а);
        subject.computeViewFunctionGasRequirement(TEST_CONSENSUS_TIME);
        final var result = subject.computeInternal(frame);

        // then:
        assertEquals(successResult, result);
        verify(wrappedLedgers).commit();
        verify(worldUpdater).manageInProgressRecord(recordsHistorian, mockRecordBuilder, mockSynthBodyBuilder);
    }

    @Test
    void allowanceValidation() {
        TreeMap<FcTokenAllowanceId, Long> allowances = new TreeMap<>();
        List<CryptoAllowance> cryptoAllowances = new ArrayList<>();
        List<TokenAllowance> tokenAllowances = new ArrayList<>();
        List<NftAllowance> nftAllowances = new ArrayList<>();
        givenMinimalFrameContext();

        given(nestedPretendArguments.getInt(0)).willReturn(ABI_ID_APPROVE);
        given(wrappedLedgers.tokens()).willReturn(tokens);
        given(wrappedLedgers.accounts()).willReturn(accounts);

        given(feeCalculator.estimatedGasPriceInTinybars(HederaFunctionality.ContractCall, timestamp))
                .willReturn(1L);
        given(feeCalculator.estimatePayment(any(), any(), any(), any(), any())).willReturn(mockFeeObject);
        given(mockFeeObject.getNodeFee())
                .willReturn(1L);
        given(mockFeeObject.getNetworkFee())
                .willReturn(1L);
        given(mockFeeObject.getServiceFee())
                .willReturn(1L);

        given(syntheticTxnFactory.createApproveAllowance(APPROVE_WRAPPER))
                .willReturn(mockSynthBodyBuilder);
        given(mockSynthBodyBuilder.getCryptoApproveAllowance()).willReturn(cryptoApproveAllowanceTransactionBody);

        given(accountStoreFactory.newAccountStore(validator, dynamicProperties, accounts)).willReturn(accountStore);
        given(EntityIdUtils.accountIdFromEvmAddress((Address) any())).willReturn(sender);
        given(accountStore.loadAccount(any())).willReturn(new Account(accountId));
        given(dynamicProperties.areAllowancesEnabled()).willReturn(true);

        given(allowanceChecks.allowancesValidation(cryptoAllowances, tokenAllowances, nftAllowances, new Account(accountId), stateView))
                .willReturn(FAIL_INVALID);

        given(decoder.decodeTokenApprove(eq(nestedPretendArguments), eq(token), eq(false), any())).willReturn(
                APPROVE_WRAPPER);
<<<<<<< HEAD
=======
        given(accounts.get(any(), any())).willReturn(allowances);
>>>>>>> d4e3efaf

        // when:
        subject.prepareFields(frame);
        subject.prepareComputation(pretendArguments, а -> а);
        subject.computeViewFunctionGasRequirement(TEST_CONSENSUS_TIME);
        final var result = subject.computeInternal(frame);

        // then:
        assertEquals(failResult, result);
    }

    @Test
    void setApprovalForAll() {
        List<CryptoAllowance> cryptoAllowances = new ArrayList<>();
        List<TokenAllowance> tokenAllowances = new ArrayList<>();
        List<NftAllowance> nftAllowances = new ArrayList<>();
        givenMinimalFrameContext();

        given(nestedPretendArguments.getInt(0)).willReturn(ABI_ID_SET_APPROVAL_FOR_ALL);
        given(wrappedLedgers.tokens()).willReturn(tokens);
        given(wrappedLedgers.accounts()).willReturn(accounts);
        given(creator.createSuccessfulSyntheticRecord(Collections.emptyList(), sideEffects, EMPTY_MEMO))
                .willReturn(mockRecordBuilder);

        given(feeCalculator.estimatedGasPriceInTinybars(HederaFunctionality.ContractCall, timestamp))
                .willReturn(1L);
        given(feeCalculator.estimatePayment(any(), any(), any(), any(), any())).willReturn(mockFeeObject);
        given(mockFeeObject.getNodeFee())
                .willReturn(1L);
        given(mockFeeObject.getNetworkFee())
                .willReturn(1L);
        given(mockFeeObject.getServiceFee())
                .willReturn(1L);

        given(syntheticTxnFactory.createApproveAllowanceForAllNFT(SET_APPROVAL_FOR_ALL_WRAPPER, token))
                .willReturn(mockSynthBodyBuilder);
        given(mockSynthBodyBuilder.getCryptoApproveAllowance()).willReturn(cryptoApproveAllowanceTransactionBody);

        given(accountStoreFactory.newAccountStore(validator, dynamicProperties, accounts)).willReturn(accountStore);
        given(EntityIdUtils.accountIdFromEvmAddress((Address) any())).willReturn(sender);
        given(accountStore.loadAccount(any())).willReturn(new Account(accountId));
        given(dynamicProperties.areAllowancesEnabled()).willReturn(true);

        given(allowanceChecks.allowancesValidation(cryptoAllowances, tokenAllowances, nftAllowances, new Account(accountId), stateView))
                .willReturn(OK);

        given(decoder.decodeSetApprovalForAll(eq(nestedPretendArguments), any())).willReturn(
                SET_APPROVAL_FOR_ALL_WRAPPER);

        // when:
        subject.prepareFields(frame);
        subject.prepareComputation(pretendArguments, а -> а);
        subject.computeViewFunctionGasRequirement(TEST_CONSENSUS_TIME);
        final var result = subject.computeInternal(frame);

        // then:
        assertEquals(successResult, result);
        verify(wrappedLedgers).commit();
        verify(worldUpdater).manageInProgressRecord(recordsHistorian, mockRecordBuilder, mockSynthBodyBuilder);
    }

    @Test
    void getApproved() {
        Set<FcTokenAllowanceId> allowances = new TreeSet<>();
        FcTokenAllowanceId fcTokenAllowanceId = FcTokenAllowanceId.from(EntityNum.fromLong(token.getTokenNum()), EntityNum.fromLong(receiver.getAccountNum()));
        allowances.add(fcTokenAllowanceId);

        givenMinimalFrameContext();
        given(nestedPretendArguments.getInt(0)).willReturn(ABI_ID_GET_APPROVED);
        given(wrappedLedgers.accounts()).willReturn(accounts);
        given(wrappedLedgers.nfts()).willReturn(nfts);
        given(dynamicProperties.areAllowancesEnabled()).willReturn(true);
        given(syntheticTxnFactory.createTransactionCall(1L, pretendArguments)).willReturn(mockSynthBodyBuilder);
        given(creator.createSuccessfulSyntheticRecord(Collections.emptyList(), sideEffects, EMPTY_MEMO)).willReturn(mockRecordBuilder);

        given(feeCalculator.estimatedGasPriceInTinybars(HederaFunctionality.ContractCall, timestamp)).willReturn(1L);
        given(feeCalculator.estimatePayment(any(), any(), any(), any(), any())).willReturn(mockFeeObject);
        given(mockFeeObject.getNodeFee()).willReturn(1L);
        given(mockFeeObject.getNetworkFee()).willReturn(1L);
        given(mockFeeObject.getServiceFee()).willReturn(1L);

        given(encoder.encodeGetApproved(RIPEMD160)).willReturn(successResult);
        given(decoder.decodeGetApproved(nestedPretendArguments)).willReturn(
                GET_APPROVED_WRAPPER);
        given(accounts.get(any(), any())).willReturn(allowances);
        given(nfts.get(any(), any())).willReturn(EntityId.fromGrpcAccountId(sender));

        // when:
        subject.prepareFields(frame);
        subject.prepareComputation(pretendArguments, а -> а);
        subject.computeViewFunctionGasRequirement(TEST_CONSENSUS_TIME);
        final var result = subject.computeInternal(frame);

        // then:
        assertEquals(successResult, result);
        verify(wrappedLedgers).commit();
        verify(worldUpdater).manageInProgressRecord(recordsHistorian, mockRecordBuilder, mockSynthBodyBuilder);
    }

    @Test
    void totalSupply() {
        givenMinimalFrameContext();
        given(pretendArguments.slice(24)).willReturn(Bytes.fromHexString(Integer.toHexString(ABI_ID_TOTAL_SUPPLY_TOKEN)));
        given(syntheticTxnFactory.createTransactionCall(1L, pretendArguments)).willReturn(mockSynthBodyBuilder);
        given(creator.createSuccessfulSyntheticRecord(Collections.emptyList(), sideEffects, EMPTY_MEMO))
                .willReturn(mockRecordBuilder);
        given(feeCalculator.estimatedGasPriceInTinybars(HederaFunctionality.ContractCall, timestamp))
                .willReturn(1L);
        given(feeCalculator.estimatePayment(any(), any(), any(), any(), any())).willReturn(mockFeeObject);
        given(mockFeeObject.getNodeFee())
                .willReturn(1L);
        given(mockFeeObject.getNetworkFee())
                .willReturn(1L);
        given(mockFeeObject.getServiceFee())
                .willReturn(1L);
        given(wrappedLedgers.totalSupplyOf(any())).willReturn(10L);
        given(encoder.encodeTotalSupply(10L)).willReturn(successResult);

        subject.prepareFields(frame);
        subject.prepareComputation(pretendArguments, а -> а);
        subject.computeViewFunctionGasRequirement(TEST_CONSENSUS_TIME);
        final var result = subject.computeInternal(frame);

        assertEquals(successResult, result);
        verify(wrappedLedgers).commit();
        verify(worldUpdater).manageInProgressRecord(recordsHistorian, mockRecordBuilder, mockSynthBodyBuilder);
    }

    @Test
    void balanceOf() {
        givenMinimalFrameContext();
        given(syntheticTxnFactory.createTransactionCall(1L, pretendArguments)).willReturn(mockSynthBodyBuilder);
        given(nestedPretendArguments.getInt(0)).willReturn(ABI_ID_BALANCE_OF_TOKEN);
        given(creator.createSuccessfulSyntheticRecord(Collections.emptyList(), sideEffects, EMPTY_MEMO))
                .willReturn(mockRecordBuilder);
        given(feeCalculator.estimatedGasPriceInTinybars(HederaFunctionality.ContractCall, timestamp))
                .willReturn(1L);
        given(feeCalculator.estimatePayment(any(), any(), any(), any(), any())).willReturn(mockFeeObject);
        given(mockFeeObject.getNodeFee())
                .willReturn(1L);
        given(mockFeeObject.getNetworkFee())
                .willReturn(1L);
        given(mockFeeObject.getServiceFee())
                .willReturn(1L);
        given(decoder.decodeBalanceOf(eq(nestedPretendArguments), any())).willReturn(
                BALANCE_OF_WRAPPER);
        given(wrappedLedgers.balanceOf(any(), any())).willReturn(10L);
        given(encoder.encodeBalance(10L)).willReturn(successResult);

        // when:
        subject.prepareFields(frame);
        subject.prepareComputation(pretendArguments, а -> а);
        subject.computeViewFunctionGasRequirement(TEST_CONSENSUS_TIME);

        // then:
        assertEquals(successResult, subject.computeInternal(frame));
        verify(wrappedLedgers).commit();
        verify(worldUpdater).manageInProgressRecord(recordsHistorian, mockRecordBuilder, mockSynthBodyBuilder);
    }

    @Test
    void ownerOf() {
        givenMinimalFrameContext();

        given(syntheticTxnFactory.createTransactionCall(1L, pretendArguments)).willReturn(mockSynthBodyBuilder);
        given(nestedPretendArguments.getInt(0)).willReturn(ABI_ID_OWNER_OF_NFT);
        given(creator.createSuccessfulSyntheticRecord(Collections.emptyList(), sideEffects, EMPTY_MEMO))
                .willReturn(mockRecordBuilder);
        given(feeCalculator.estimatedGasPriceInTinybars(HederaFunctionality.ContractCall, timestamp))
                .willReturn(1L);
        given(feeCalculator.estimatePayment(any(), any(), any(), any(), any())).willReturn(mockFeeObject);
        given(mockFeeObject.getNodeFee())
                .willReturn(1L);
        given(mockFeeObject.getNetworkFee())
                .willReturn(1L);
        given(mockFeeObject.getServiceFee())
                .willReturn(1L);
        given(decoder.decodeOwnerOf(nestedPretendArguments)).willReturn(ownerOfAndTokenUriWrapper);
        given(wrappedLedgers.ownerOf(any())).willReturn(senderAddress);
        given(wrappedLedgers.canonicalAddress(senderAddress)).willReturn(senderAddress);
        given(encoder.encodeOwner(senderAddress)).willReturn(successResult);

        // when:
        subject.prepareFields(frame);
        subject.prepareComputation(pretendArguments, а -> а);
        subject.computeViewFunctionGasRequirement(TEST_CONSENSUS_TIME);
        final var result = subject.computeInternal(frame);

        // then:
        assertEquals(successResult, result);
    }

    @Test
    void transferFrom() {
        givenMinimalFrameContext();
        givenLedgers();

        given(frame.getContractAddress()).willReturn(contractAddr);
        given(syntheticTxnFactory.createCryptoTransfer(Collections.singletonList(TOKEN_TRANSFER_WRAPPER)))
                .willReturn(mockSynthBodyBuilder);
<<<<<<< HEAD
        given(nestedPretendArguments.getInt(0)).willReturn(ABI_ID_ERC_TRANSFER_FROM);
        given(mockSynthBodyBuilder.getCryptoTransfer()).willReturn(cryptoTransferTransactionBody);
        given(frame.getSenderAddress()).willReturn(senderAddress);
=======
        given(syntheticTxnFactory.createDeleteAllowance(any(), any()))
                .willReturn(mockSynthBodyBuilder);
        given(nestedPretendArguments.getInt(0)).willReturn(ABI_ID_ERC_TRANSFER_FROM);
        given(mockSynthBodyBuilder.getCryptoTransfer()).willReturn(cryptoTransferTransactionBody);
        given(mockSynthBodyBuilder.getCryptoDeleteAllowance()).willReturn(cryptoDeleteAllowanceTransactionBody);
        given(cryptoDeleteAllowanceTransactionBody.getNftAllowancesList()).willReturn(Collections.emptyList());
        given(frame.getSenderAddress()).willReturn(senderAddress);
        given(accountStoreFactory.newAccountStore(validator, dynamicProperties, accounts)).willReturn(accountStore);
        given(accountStore.loadAccount(any())).willReturn(new Account(Id.fromGrpcAccount(sender)));
>>>>>>> d4e3efaf
        given(impliedTransfersMarshal.validityWithCurrentProps(cryptoTransferTransactionBody)).willReturn(OK);
        given(sigsVerifier.hasActiveKey(Mockito.anyBoolean(), any(), any(), any())).willReturn(true);
        given(dynamicProperties.areAllowancesEnabled()).willReturn(true);

        given(hederaTokenStoreFactory.newHederaTokenStore(
                ids, validator, sideEffects, dynamicProperties, tokenRels, nfts, tokens
        )).willReturn(hederaTokenStore);

        given(transferLogicFactory.newLogic(
                accounts, nfts, tokenRels, hederaTokenStore,
                sideEffects,
                dynamicProperties,
                validator,
                null,
                recordsHistorian
        )).willReturn(transferLogic);
        given(feeCalculator.estimatedGasPriceInTinybars(HederaFunctionality.ContractCall, timestamp))
                .willReturn(1L);
        given(mockSynthBodyBuilder.build())
                .willReturn(TransactionBody.newBuilder().setCryptoTransfer(cryptoTransferTransactionBody).build());
        given(mockSynthBodyBuilder.setTransactionID(any(TransactionID.class)))
                .willReturn(mockSynthBodyBuilder);
        given(feeCalculator.computeFee(any(), any(), any(), any()))
                .willReturn(mockFeeObject);
        given(mockFeeObject.getServiceFee())
                .willReturn(1L);
        given(creator.createSuccessfulSyntheticRecord(Collections.emptyList(), sideEffects, EMPTY_MEMO))
                .willReturn(mockRecordBuilder);
        given(impliedTransfersMarshal.assessCustomFeesAndValidate(anyInt(), anyInt(), any(), any(), any()))
                .willReturn(impliedTransfers);
        given(impliedTransfers.getAllBalanceChanges()).willReturn(tokenTransferChanges);
        given(impliedTransfers.getMeta()).willReturn(impliedTransfersMeta);
        given(impliedTransfersMeta.code()).willReturn(OK);

        given(decoder.decodeERCTransferFrom(eq(nestedPretendArguments), any(), eq(false), any())).willReturn(
                Collections.singletonList(TOKEN_TRANSFER_WRAPPER));

        given(aliases.resolveForEvm(any())).willAnswer(invocationOnMock -> invocationOnMock.getArgument(0));
        given(worldUpdater.aliases()).willReturn(aliases);

        // when:
        subject.prepareFields(frame);
        subject.prepareComputation(pretendArguments, а -> а);
        subject.computeGasRequirement(TEST_CONSENSUS_TIME);
        final var result = subject.computeInternal(frame);

        // then:
        assertEquals(Bytes.EMPTY, result);

        // and:
        verify(transferLogic).doZeroSum(tokenTransferChanges);
        verify(wrappedLedgers).commit();
        verify(worldUpdater).manageInProgressRecord(recordsHistorian, mockRecordBuilder, mockSynthBodyBuilder);
    }

    @Test
    void transferFromFails() {
        givenMinimalFrameContext();
        givenLedgers();

        given(frame.getContractAddress()).willReturn(contractAddr);
        given(syntheticTxnFactory.createCryptoTransfer(Collections.singletonList(TOKEN_TRANSFER_WRAPPER)))
                .willReturn(mockSynthBodyBuilder);
        given(nestedPretendArguments.getInt(0)).willReturn(ABI_ID_ERC_TRANSFER_FROM);
        given(mockSynthBodyBuilder.getCryptoTransfer()).willReturn(cryptoTransferTransactionBody);
        given(impliedTransfersMarshal.validityWithCurrentProps(cryptoTransferTransactionBody)).willReturn(OK);
        given(sigsVerifier.hasActiveKey(Mockito.anyBoolean(), any(), any(), any())).willReturn(false);
        given(hederaTokenStoreFactory.newHederaTokenStore(
                ids, validator, sideEffects, dynamicProperties, tokenRels, nfts, tokens
        )).willReturn(hederaTokenStore);
        given(dynamicProperties.areAllowancesEnabled()).willReturn(true);

        given(creator.createUnsuccessfulSyntheticRecord(INVALID_SIGNATURE)).willReturn(mockRecordBuilder);
        given(feeCalculator.estimatedGasPriceInTinybars(HederaFunctionality.ContractCall, timestamp))
                .willReturn(1L);
        given(mockSynthBodyBuilder.build())
                .willReturn(TransactionBody.newBuilder().setCryptoTransfer(cryptoTransferTransactionBody).build());
        given(mockSynthBodyBuilder.setTransactionID(any(TransactionID.class)))
                .willReturn(mockSynthBodyBuilder);
        given(feeCalculator.computeFee(any(), any(), any(), any()))
                .willReturn(mockFeeObject);
        given(mockFeeObject.getServiceFee())
                .willReturn(1L);
        given(impliedTransfersMarshal.assessCustomFeesAndValidate(anyInt(), anyInt(), any(), any(), any()))
                .willReturn(impliedTransfers);
        given(impliedTransfers.getAllBalanceChanges()).willReturn(tokenTransferChanges);
        given(impliedTransfers.getMeta()).willReturn(impliedTransfersMeta);
        given(impliedTransfersMeta.code()).willReturn(OK);
        given(decoder.decodeERCTransferFrom(eq(nestedPretendArguments), any(), eq(false), any())).willReturn(
                Collections.singletonList(TOKEN_TRANSFER_WRAPPER));

        given(aliases.resolveForEvm(any())).willAnswer(invocationOnMock -> invocationOnMock.getArgument(0));
        given(worldUpdater.aliases()).willReturn(aliases);
        // when:
        subject.prepareFields(frame);
        subject.prepareComputation(pretendArguments, а -> а);
        subject.computeGasRequirement(TEST_CONSENSUS_TIME);
        final var result = subject.computeInternal(frame);

        // then:
        assertEquals(invalidSigResult, result);
    }

    @Test
    void erc20FailureResultIsNull() {
        givenMinimalFrameContext();

        given(syntheticTxnFactory.createTransactionCall(1L, pretendArguments)).willReturn(mockSynthBodyBuilder);
        given(nestedPretendArguments.getInt(0)).willReturn(ABI_ID_OWNER_OF_NFT);
        given(creator.createSuccessfulSyntheticRecord(Collections.emptyList(), sideEffects, EMPTY_MEMO))
                .willReturn(mockRecordBuilder);
        given(feeCalculator.estimatedGasPriceInTinybars(HederaFunctionality.ContractCall, timestamp))
                .willReturn(1L);
        given(feeCalculator.estimatePayment(any(), any(), any(), any(), any())).willReturn(mockFeeObject);
        given(mockFeeObject.getNodeFee())
                .willReturn(1L);
        given(mockFeeObject.getNetworkFee())
                .willReturn(1L);
        given(mockFeeObject.getServiceFee())
                .willReturn(1L);
        given(decoder.decodeOwnerOf(nestedPretendArguments)).willReturn(ownerOfAndTokenUriWrapper);
        given(wrappedLedgers.ownerOf(any())).willReturn(senderAddress);
        given(wrappedLedgers.canonicalAddress(senderAddress)).willThrow(IllegalStateException.class);

        // when:
        subject.prepareFields(frame);
        subject.prepareComputation(pretendArguments, а -> а);
        subject.computeViewFunctionGasRequirement(TEST_CONSENSUS_TIME);
        final var result = subject.computeInternal(frame);

        assertNull(result);
    }

    @Test
    void tokenURI() {
        givenMinimalFrameContext();

        given(syntheticTxnFactory.createTransactionCall(1L, pretendArguments)).willReturn(mockSynthBodyBuilder);
        given(nestedPretendArguments.getInt(0)).willReturn(ABI_ID_TOKEN_URI_NFT);
        given(creator.createSuccessfulSyntheticRecord(Collections.emptyList(), sideEffects, EMPTY_MEMO))
                .willReturn(mockRecordBuilder);
        given(feeCalculator.estimatedGasPriceInTinybars(HederaFunctionality.ContractCall, timestamp))
                .willReturn(1L);
        given(feeCalculator.estimatePayment(any(), any(), any(), any(), any())).willReturn(mockFeeObject);
        given(mockFeeObject.getNodeFee())
                .willReturn(1L);
        given(mockFeeObject.getNetworkFee())
                .willReturn(1L);
        given(mockFeeObject.getServiceFee())
                .willReturn(1L);
        given(decoder.decodeTokenUriNFT(nestedPretendArguments)).willReturn(ownerOfAndTokenUriWrapper);
        given(wrappedLedgers.metadataOf(any())).willReturn("Metadata");
        given(encoder.encodeTokenUri("Metadata")).willReturn(successResult);

        // when:
        subject.prepareFields(frame);
        subject.prepareComputation(pretendArguments, а -> а);
        subject.computeViewFunctionGasRequirement(TEST_CONSENSUS_TIME);
        final var result = subject.computeInternal(frame);

        // then:
        assertEquals(successResult, result);
    }

    @Test
    void transferNotSupported() {
        givenMinimalFrameContextWithoutParentUpdater();
        given(nestedPretendArguments.getInt(0)).willReturn(ABI_ID_ERC_TRANSFER);
        given(wrappedLedgers.typeOf(token)).willReturn(TokenType.NON_FUNGIBLE_UNIQUE);
        subject.prepareFields(frame);

        final var exception = assertThrows(InvalidTransactionException.class,
                () -> subject.prepareComputation(pretendArguments, а -> а));
        assertEquals(NOT_SUPPORTED_NON_FUNGIBLE_OPERATION_REASON, exception.getMessage());
    }

    @Test
    void decimalsNotSupported() {
        givenMinimalFrameContextWithoutParentUpdater();
        given(nestedPretendArguments.getInt(0)).willReturn(ABI_ID_DECIMALS);
        given(wrappedLedgers.typeOf(token)).willReturn(TokenType.NON_FUNGIBLE_UNIQUE);
        subject.prepareFields(frame);

        final var exception = assertThrows(InvalidTransactionException.class,
                () -> subject.prepareComputation(pretendArguments, а -> а));
        assertEquals(NOT_SUPPORTED_NON_FUNGIBLE_OPERATION_REASON, exception.getMessage());
    }

    private void givenMinimalFrameContext() {
        given(frame.getSenderAddress()).willReturn(contractAddress);
        given(frame.getWorldUpdater()).willReturn(worldUpdater);
        given(frame.getRemainingGas()).willReturn(Gas.of(300));
        given(frame.getValue()).willReturn(Wei.ZERO);
        Optional<WorldUpdater> parent = Optional.of(worldUpdater);
        given(worldUpdater.parentUpdater()).willReturn(parent);
        given(worldUpdater.wrappedTrackingLedgers(any())).willReturn(wrappedLedgers);
        given(pretendArguments.getInt(0)).willReturn(ABI_ID_REDIRECT_FOR_TOKEN);
        given(pretendArguments.slice(4, 20)).willReturn(nonFungibleTokenAddr);
        given(pretendArguments.slice(24)).willReturn(nestedPretendArguments);
    }

    private void givenMinimalFrameContextWithoutParentUpdater() {
        given(frame.getSenderAddress()).willReturn(contractAddress);
        given(frame.getWorldUpdater()).willReturn(worldUpdater);
        given(worldUpdater.wrappedTrackingLedgers(any())).willReturn(wrappedLedgers);
        given(pretendArguments.getInt(0)).willReturn(ABI_ID_REDIRECT_FOR_TOKEN);
        given(pretendArguments.slice(4, 20)).willReturn(nonFungibleTokenAddr);
        given(pretendArguments.slice(24)).willReturn(nestedPretendArguments);
    }

    public static final BalanceOfWrapper BALANCE_OF_WRAPPER = new BalanceOfWrapper(sender);
    public static final TokenTransferWrapper TOKEN_TRANSFER_WRAPPER = new TokenTransferWrapper(
            List.of(new SyntheticTxnFactory.NftExchange(1, token, sender, receiver)),
            new ArrayList<>() {}
    );

    private void givenLedgers() {
        given(wrappedLedgers.accounts()).willReturn(accounts);
        given(wrappedLedgers.tokenRels()).willReturn(tokenRels);
        given(wrappedLedgers.nfts()).willReturn(nfts);
        given(wrappedLedgers.tokens()).willReturn(tokens);
    }

    public static final  IsApproveForAllWrapper IS_APPROVE_FOR_ALL_WRAPPER = new IsApproveForAllWrapper(sender, receiver);

    public static final GetApprovedWrapper GET_APPROVED_WRAPPER = new GetApprovedWrapper(token.getTokenNum());

    public static final SetApprovalForAllWrapper SET_APPROVAL_FOR_ALL_WRAPPER = new SetApprovalForAllWrapper(receiver, true);

<<<<<<< HEAD
    public static final ApproveWrapper APPROVE_WRAPPER = new ApproveWrapper(token, receiver, BigInteger.ZERO, BigInteger.ONE, false);

    public static final ApproveWrapper APPROVE_WRAPPER_0 = new ApproveWrapper(token, IdUtils.asAccount("0.0.0"), BigInteger.ZERO, BigInteger.ONE, false);
=======
    public static final ApproveWrapper APPROVE_WRAPPER = new ApproveWrapper(token, receiver, BigInteger.ZERO, BigInteger.ONE, BigInteger.ZERO, false);

    public static final ApproveWrapper APPROVE_WRAPPER_0 = new ApproveWrapper(token, IdUtils.asAccount("0.0.0"), BigInteger.ZERO, BigInteger.ONE, BigInteger.ZERO, false);
>>>>>>> d4e3efaf
}<|MERGE_RESOLUTION|>--- conflicted
+++ resolved
@@ -29,10 +29,7 @@
 import com.hedera.services.grpc.marshalling.ImpliedTransfers;
 import com.hedera.services.grpc.marshalling.ImpliedTransfersMarshal;
 import com.hedera.services.grpc.marshalling.ImpliedTransfersMeta;
-<<<<<<< HEAD
-=======
 import com.hedera.services.ledger.PureTransferSemanticChecks;
->>>>>>> d4e3efaf
 import com.hedera.services.ledger.SigImpactHistorian;
 import com.hedera.services.ledger.TransactionalLedger;
 import com.hedera.services.ledger.TransferLogic;
@@ -56,15 +53,10 @@
 import com.hedera.services.store.contracts.HederaStackedWorldStateUpdater;
 import com.hedera.services.store.contracts.WorldLedgers;
 import com.hedera.services.store.models.Account;
-<<<<<<< HEAD
-import com.hedera.services.store.models.NftId;
-import com.hedera.services.store.tokens.HederaTokenStore;
-=======
 import com.hedera.services.store.models.Id;
 import com.hedera.services.store.models.NftId;
 import com.hedera.services.store.tokens.HederaTokenStore;
 import com.hedera.services.txns.crypto.ApproveAllowanceLogic;
->>>>>>> d4e3efaf
 import com.hedera.services.txns.crypto.validators.ApproveAllowanceChecks;
 import com.hedera.services.txns.token.process.DissociationFactory;
 import com.hedera.services.txns.token.validators.CreateChecks;
@@ -132,13 +124,8 @@
 import static com.hedera.services.store.contracts.precompile.HTSTestsUtil.accountId;
 import static com.hedera.services.store.contracts.precompile.HTSTestsUtil.contractAddr;
 import static com.hedera.services.store.contracts.precompile.HTSTestsUtil.contractAddress;
-<<<<<<< HEAD
 import static com.hedera.services.store.contracts.precompile.HTSTestsUtil.failResult;
 import static com.hedera.services.store.contracts.precompile.HTSTestsUtil.invalidSigResult;
-=======
-import static com.hedera.services.store.contracts.precompile.HTSTestsUtil.invalidSigResult;
-import static com.hedera.services.store.contracts.precompile.HTSTestsUtil.failResult;
->>>>>>> d4e3efaf
 import static com.hedera.services.store.contracts.precompile.HTSTestsUtil.nonFungibleTokenAddr;
 import static com.hedera.services.store.contracts.precompile.HTSTestsUtil.ownerOfAndTokenUriWrapper;
 import static com.hedera.services.store.contracts.precompile.HTSTestsUtil.precompiledContract;
@@ -242,11 +229,8 @@
     @Mock
     private ApproveAllowanceChecks allowanceChecks;
     @Mock
-<<<<<<< HEAD
-=======
     private PureTransferSemanticChecks transferSemanticChecks;
     @Mock
->>>>>>> d4e3efaf
     private AccountStore accountStore;
     @Mock
     private CryptoTransferTransactionBody cryptoTransferTransactionBody;
@@ -274,13 +258,8 @@
         subject = new HTSPrecompiledContract(
                 validator, dynamicProperties, gasCalculator,
                 sigImpactHistorian, recordsHistorian, sigsVerifier, decoder, encoder,
-<<<<<<< HEAD
                 syntheticTxnFactory, creator, dissociationFactory, impliedTransfersMarshal, () -> feeCalculator,
-                stateView, precompilePricingUtils, resourceCosts, createChecks, entityIdSource, allowanceChecks);
-=======
-                syntheticTxnFactory, creator, dissociationFactory, impliedTransfersMarshal,
-                () -> feeCalculator, stateView, precompilePricingUtils, resourceCosts, createChecks, entityIdSource, allowanceChecks, transferSemanticChecks);
->>>>>>> d4e3efaf
+                stateView, precompilePricingUtils, resourceCosts, createChecks, entityIdSource, allowanceChecks, transferSemanticChecks);
         subject.setTransferLogicFactory(transferLogicFactory);
         subject.setTokenStoreFactory(tokenStoreFactory);
         subject.setHederaTokenStoreFactory(hederaTokenStoreFactory);
@@ -441,10 +420,6 @@
 
         given(decoder.decodeTokenApprove(eq(nestedPretendArguments), eq(token), eq(false), any())).willReturn(
                 APPROVE_WRAPPER);
-<<<<<<< HEAD
-=======
-        given(accounts.get(any(), any())).willReturn(allowances);
->>>>>>> d4e3efaf
         given(encoder.encodeApprove(true)).willReturn(successResult);
 
         // when:
@@ -495,10 +470,6 @@
 
         given(decoder.decodeTokenApprove(eq(nestedPretendArguments), eq(token), eq(false), any())).willReturn(
                 APPROVE_WRAPPER_0);
-<<<<<<< HEAD
-=======
-        given(accounts.get(any(), any())).willReturn(allowances);
->>>>>>> d4e3efaf
         given(encoder.encodeApprove(true)).willReturn(successResult);
 
         // when:
@@ -549,10 +520,6 @@
 
         given(decoder.decodeTokenApprove(eq(nestedPretendArguments), eq(token), eq(false), any())).willReturn(
                 APPROVE_WRAPPER);
-<<<<<<< HEAD
-=======
-        given(accounts.get(any(), any())).willReturn(allowances);
->>>>>>> d4e3efaf
 
         // when:
         subject.prepareFields(frame);
@@ -753,11 +720,6 @@
         given(frame.getContractAddress()).willReturn(contractAddr);
         given(syntheticTxnFactory.createCryptoTransfer(Collections.singletonList(TOKEN_TRANSFER_WRAPPER)))
                 .willReturn(mockSynthBodyBuilder);
-<<<<<<< HEAD
-        given(nestedPretendArguments.getInt(0)).willReturn(ABI_ID_ERC_TRANSFER_FROM);
-        given(mockSynthBodyBuilder.getCryptoTransfer()).willReturn(cryptoTransferTransactionBody);
-        given(frame.getSenderAddress()).willReturn(senderAddress);
-=======
         given(syntheticTxnFactory.createDeleteAllowance(any(), any()))
                 .willReturn(mockSynthBodyBuilder);
         given(nestedPretendArguments.getInt(0)).willReturn(ABI_ID_ERC_TRANSFER_FROM);
@@ -767,7 +729,6 @@
         given(frame.getSenderAddress()).willReturn(senderAddress);
         given(accountStoreFactory.newAccountStore(validator, dynamicProperties, accounts)).willReturn(accountStore);
         given(accountStore.loadAccount(any())).willReturn(new Account(Id.fromGrpcAccount(sender)));
->>>>>>> d4e3efaf
         given(impliedTransfersMarshal.validityWithCurrentProps(cryptoTransferTransactionBody)).willReturn(OK);
         given(sigsVerifier.hasActiveKey(Mockito.anyBoolean(), any(), any(), any())).willReturn(true);
         given(dynamicProperties.areAllowancesEnabled()).willReturn(true);
@@ -997,13 +958,7 @@
 
     public static final SetApprovalForAllWrapper SET_APPROVAL_FOR_ALL_WRAPPER = new SetApprovalForAllWrapper(receiver, true);
 
-<<<<<<< HEAD
-    public static final ApproveWrapper APPROVE_WRAPPER = new ApproveWrapper(token, receiver, BigInteger.ZERO, BigInteger.ONE, false);
-
-    public static final ApproveWrapper APPROVE_WRAPPER_0 = new ApproveWrapper(token, IdUtils.asAccount("0.0.0"), BigInteger.ZERO, BigInteger.ONE, false);
-=======
     public static final ApproveWrapper APPROVE_WRAPPER = new ApproveWrapper(token, receiver, BigInteger.ZERO, BigInteger.ONE, BigInteger.ZERO, false);
 
     public static final ApproveWrapper APPROVE_WRAPPER_0 = new ApproveWrapper(token, IdUtils.asAccount("0.0.0"), BigInteger.ZERO, BigInteger.ONE, BigInteger.ZERO, false);
->>>>>>> d4e3efaf
 }