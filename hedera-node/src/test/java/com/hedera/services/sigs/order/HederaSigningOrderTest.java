package com.hedera.services.sigs.order;

/*-
 * ‌
 * Hedera Services Node
 * ​
 * Copyright (C) 2018 - 2020 Hedera Hashgraph, LLC
 * ​
 * Licensed under the Apache License, Version 2.0 (the "License");
 * you may not use this file except in compliance with the License.
 * You may obtain a copy of the License at
 * 
 *      http://www.apache.org/licenses/LICENSE-2.0
 * 
 * Unless required by applicable law or agreed to in writing, software
 * distributed under the License is distributed on an "AS IS" BASIS,
 * WITHOUT WARRANTIES OR CONDITIONS OF ANY KIND, either express or implied.
 * See the License for the specific language governing permissions and
 * limitations under the License.
 * ‍
 */

import com.hedera.services.config.MockEntityNumbers;
<<<<<<< HEAD
import com.hedera.services.sigs.metadata.lookups.SafeLookupResult;
import com.hedera.services.sigs.metadata.lookups.AccountSigMetaLookup;
import com.hedera.services.sigs.metadata.lookups.TopicSigMetaLookup;
import com.hedera.services.state.merkle.MerkleToken;
=======
import com.hedera.services.legacy.crypto.SignatureStatusCode;
import com.hedera.services.sigs.metadata.lookups.SafeLookupResult;
import com.hedera.services.sigs.metadata.lookups.AccountSigMetaLookup;
import com.hedera.services.sigs.metadata.lookups.TopicSigMetaLookup;
>>>>>>> 59b29334
import com.hedera.services.state.merkle.MerkleTopic;
import com.hedera.services.files.HederaFs;
import com.hedera.services.sigs.metadata.AccountSigningMetadata;
import com.hedera.services.sigs.metadata.TopicSigningMetadata;
import com.hedera.services.sigs.metadata.lookups.ContractSigMetaLookup;
import com.hedera.services.sigs.metadata.DelegatingSigMetadataLookup;
import com.hedera.services.sigs.metadata.SigMetadataLookup;
import com.hedera.services.tokens.TokenStore;
import com.hedera.test.factories.scenarios.TxnHandlingScenario;
import com.hederahashgraph.api.proto.java.AccountID;
import com.hederahashgraph.api.proto.java.HederaFunctionality;
import com.hederahashgraph.api.proto.java.Key;
import com.hederahashgraph.api.proto.java.TopicID;
import com.hederahashgraph.api.proto.java.TransactionBody;
import com.hedera.services.state.merkle.MerkleEntityId;
import com.hedera.services.state.merkle.MerkleAccount;
import com.hedera.services.legacy.core.jproto.JKey;
import com.hedera.services.legacy.crypto.SignatureStatus;
import com.hedera.services.legacy.exception.AdminKeyNotExistException;
import com.hedera.services.legacy.exception.InvalidContractIDException;
import com.swirlds.fcmap.FCMap;
import org.junit.jupiter.api.Test;
import org.junit.platform.runner.JUnitPlatform;
import static com.hedera.services.sigs.metadata.DelegatingSigMetadataLookup.defaultLookupsFor;
import static com.hedera.test.factories.scenarios.ConsensusDeleteTopicScenarios.CONSENSUS_DELETE_TOPIC_MISSING_TOPIC_SCENARIO;
import static com.hedera.test.factories.scenarios.ConsensusDeleteTopicScenarios.CONSENSUS_DELETE_TOPIC_SCENARIO;
import static com.hedera.test.factories.scenarios.ConsensusSubmitMessageScenarios.*;
import static com.hedera.test.factories.scenarios.ConsensusUpdateTopicScenarios.*;
import static com.hedera.test.factories.txns.ConsensusCreateTopicFactory.SIMPLE_TOPIC_ADMIN_KEY;
import static java.util.stream.Collectors.toList;
import org.junit.runner.RunWith;
import java.util.List;
import java.util.Optional;
import java.util.concurrent.atomic.AtomicInteger;
import java.util.function.BiPredicate;
import java.util.function.Function;
import java.util.function.Predicate;
import static com.hedera.test.factories.txns.FileCreateFactory.*;
import static com.hedera.test.factories.txns.CryptoCreateFactory.*;
import static com.hedera.test.factories.txns.ContractCreateFactory.*;
import static org.hamcrest.collection.IsIterableContainingInOrder.contains;
import static org.hamcrest.MatcherAssert.assertThat;
import static com.hedera.test.utils.IdUtils.*;
import static org.junit.jupiter.api.Assertions.assertEquals;
import static org.junit.jupiter.api.Assertions.assertTrue;
import static org.mockito.ArgumentMatchers.any;
import static org.mockito.BDDMockito.given;
import static org.mockito.Mockito.mock;
import static org.mockito.Mockito.verify;
import static com.hedera.test.factories.scenarios.BadPayerScenarios.*;
import static com.hedera.test.factories.scenarios.CryptoCreateScenarios.*;
import static com.hedera.test.factories.scenarios.CryptoTransferScenarios.*;
import static com.hedera.test.factories.scenarios.CryptoDeleteScenarios.*;
import static com.hedera.test.factories.scenarios.CryptoUpdateScenarios.*;
import static com.hedera.test.factories.scenarios.FileCreateScenarios.*;
import static com.hedera.test.factories.scenarios.FileAppendScenarios.*;
import static com.hedera.test.factories.scenarios.FileUpdateScenarios.*;
import static com.hedera.test.factories.scenarios.FileDeleteScenarios.*;
import static com.hedera.test.factories.scenarios.ContractCreateScenarios.*;
import static com.hedera.test.factories.scenarios.ContractUpdateScenarios.*;
import static com.hedera.test.factories.scenarios.ContractDeleteScenarios.*;
import static com.hedera.test.factories.scenarios.SystemDeleteScenarios.*;
import static com.hedera.test.factories.scenarios.SystemUndeleteScenarios.*;
import static com.hedera.test.factories.scenarios.ConsensusCreateTopicScenarios.*;
import static com.hedera.test.factories.scenarios.TokenCreateScenarios.*;
import static com.hedera.test.factories.scenarios.TokenTransactScenarios.*;
<<<<<<< HEAD
=======
import static com.hedera.test.factories.scenarios.TokenFreezeScenarios.*;
import static com.hedera.test.factories.scenarios.TokenUnfreezeScenarios.*;
import static com.hedera.test.factories.scenarios.TokenKycGrantScenarios.*;
import static com.hedera.test.factories.scenarios.TokenKycRevokeScenarios.*;
import static com.hedera.test.factories.scenarios.TokenMintScenarios.*;
import static com.hedera.test.factories.scenarios.TokenBurnScenarios.*;
import static com.hedera.test.factories.scenarios.TokenDeleteScenarios.*;
import static com.hedera.test.factories.scenarios.TokenUpdateScenarios.*;
import static com.hedera.test.factories.scenarios.TokenWipeScenarios.*;
>>>>>>> 59b29334
import static com.hedera.test.factories.txns.SignedTxnFactory.DEFAULT_PAYER_ID;
import static com.hedera.test.factories.txns.SignedTxnFactory.DEFAULT_PAYER_KT;

@RunWith(JUnitPlatform.class)
public class HederaSigningOrderTest {
	private static class TopicAdapter {
		public static TopicSigMetaLookup with(ThrowingTopicLookup delegate) {
			return new TopicSigMetaLookup() {
				@Override
				public TopicSigningMetadata lookup(TopicID id) throws Exception {
					return delegate.lookup(id);
				}

				@Override
				public SafeLookupResult<TopicSigningMetadata> safeLookup(TopicID id) {
					throw new UnsupportedOperationException();
				}
			};
		}

		public static TopicSigMetaLookup withSafe(
				Function<TopicID, SafeLookupResult<TopicSigningMetadata>> fn
		) {
			return new TopicSigMetaLookup() {
				@Override
				public TopicSigningMetadata lookup(TopicID id) throws Exception {
					throw new UnsupportedOperationException();
				}

				@Override
				public SafeLookupResult<TopicSigningMetadata> safeLookup(TopicID id) {
					return fn.apply(id);
				}
			};
		}
	}

	private static class AccountAdapter {
		public static AccountSigMetaLookup with(ThrowingAccountLookup delegate) {
			return new AccountSigMetaLookup() {
				@Override
				public AccountSigningMetadata lookup(AccountID account) throws Exception {
					return delegate.lookup(account);
				}

				@Override
				public SafeLookupResult<AccountSigningMetadata> safeLookup(AccountID id) {
					throw new UnsupportedOperationException();
				}
			};
		}

		public static AccountSigMetaLookup withSafe(
				Function<AccountID, SafeLookupResult<AccountSigningMetadata>> fn
		) {
			return new AccountSigMetaLookup() {
				@Override
				public AccountSigningMetadata lookup(AccountID account) throws Exception {
					throw new UnsupportedOperationException();
				}

				@Override
				public SafeLookupResult<AccountSigningMetadata> safeLookup(AccountID id) {
					return fn.apply(id);
				}
			};
		}
	}

	@FunctionalInterface
	private interface ThrowingAccountLookup {
		AccountSigningMetadata lookup(AccountID id) throws Exception;
	}
	@FunctionalInterface
	private interface ThrowingTopicLookup {
		TopicSigningMetadata lookup(TopicID id) throws Exception;
	}

	private static final boolean IN_HANDLE_TXN_DYNAMIC_CTX = false;
	private static final BiPredicate<TransactionBody, HederaFunctionality> WACL_NEVER_SIGNS = (txn, f) -> false;
	private static final BiPredicate<TransactionBody, HederaFunctionality> WACL_ALWAYS_SIGNS = (txn, f) -> true;
	private static final Predicate<TransactionBody> UPDATE_ACCOUNT_ALWAYS_SIGNS = txn -> true;
	private static final Function<ContractSigMetaLookup, SigMetadataLookup> EXC_LOOKUP_FN = contractSigMetaLookup ->
		new DelegatingSigMetadataLookup(
				id -> { throw new Exception(); },
				AccountAdapter.withSafe(id -> SafeLookupResult.failure(KeyOrderingFailure.MISSING_FILE)),
				contractSigMetaLookup,
				TopicAdapter.withSafe(id -> SafeLookupResult.failure(KeyOrderingFailure.MISSING_FILE)),
				id -> null);
	private static final SigMetadataLookup EXCEPTION_THROWING_LOOKUP = EXC_LOOKUP_FN.apply(
			id -> { throw new Exception(); }
	);
	private static final SigMetadataLookup INVALID_CONTRACT_THROWING_LOOKUP = EXC_LOOKUP_FN.apply(
			id -> {
				throw new InvalidContractIDException("Oops!", MISC_CONTRACT);
			}
	);
	private static final SigMetadataLookup IMMUTABLE_CONTRACT_THROWING_LOOKUP = EXC_LOOKUP_FN.apply(
			id -> { throw new AdminKeyNotExistException("Oops!", MISC_CONTRACT); }
	);

	private HederaFs hfs;
	private TokenStore tokenStore;
	private TransactionBody txn;
	private HederaSigningOrder subject;
	private FCMap<MerkleEntityId, MerkleAccount> accounts;
	private FCMap<MerkleEntityId, MerkleTopic> topics;
	private FCMap<MerkleEntityId, MerkleToken> tokens;
	private SigStatusOrderResultFactory summaryFactory = new SigStatusOrderResultFactory(IN_HANDLE_TXN_DYNAMIC_CTX);
	private SigningOrderResultFactory<SignatureStatus> mockSummaryFactory;

	@Test
	public void reportsInvalidPayerId() throws Throwable {
		// given:
		setupFor(INVALID_PAYER_ID_SCENARIO);
		aMockSummaryFactory();

		// when:
		subject.keysForPayer(txn, mockSummaryFactory);

		// then:
		verify(mockSummaryFactory).forInvalidAccount(MISSING_ACCOUNT, txn.getTransactionID());
	}

	@Test
	public void reportsGeneralPayerError() throws Throwable {
		// given:
		setupFor(CRYPTO_CREATE_NO_RECEIVER_SIG_SCENARIO, EXCEPTION_THROWING_LOOKUP);
		aMockSummaryFactory();

		// when:
		subject.keysForPayer(txn, mockSummaryFactory);

		// then:
		verify(mockSummaryFactory).forGeneralPayerError(asAccount(DEFAULT_PAYER_ID), txn.getTransactionID());
	}

	@Test
	public void getsCryptoCreateNoReceiverSigReq() throws Throwable {
		// given:
		setupFor(CRYPTO_CREATE_NO_RECEIVER_SIG_SCENARIO);

		// when:
		SigningOrderResult<SignatureStatus> summary = subject.keysForPayer(txn, summaryFactory);

		// then:
		assertThat(sanityRestored(summary.getOrderedKeys()), contains(DEFAULT_PAYER_KT.asKey()));
	}

	@Test
	public void getsCryptoCreateReceiverSigReq() throws Throwable {
		// given:
		setupFor(CRYPTO_CREATE_RECEIVER_SIG_SCENARIO);

		// when:
		SigningOrderResult<SignatureStatus> summary = subject.keysForOtherParties(txn, summaryFactory);

		// then:
		assertThat(sanityRestored(summary.getOrderedKeys()), contains(DEFAULT_ACCOUNT_KT.asKey()));
	}

	@Test
	public void getsCryptoTransferReceiverNoSigReq() throws Throwable {
		// given:
		setupFor(CRYPTO_TRANSFER_NO_RECEIVER_SIG_SCENARIO);

		// when:
		SigningOrderResult<SignatureStatus> payerSummary = subject.keysForPayer(txn, summaryFactory);
		SigningOrderResult<SignatureStatus> nonPayerSummary = subject.keysForOtherParties(txn, summaryFactory);

		// then:
		assertThat(sanityRestored(payerSummary.getOrderedKeys()), contains(DEFAULT_PAYER_KT.asKey()));
		assertThat(sanityRestored(nonPayerSummary.getOrderedKeys()), contains(DEFAULT_PAYER_KT.asKey()));
	}

	@Test
	public void getsCryptoTransferReceiverSigReq() throws Throwable {
		// given:
		setupFor(CRYPTO_TRANSFER_RECEIVER_SIG_SCENARIO);

		// when:
		SigningOrderResult<SignatureStatus> summary = subject.keysForOtherParties(txn, summaryFactory);

		// then:
		assertThat(
				sanityRestored(summary.getOrderedKeys()),
				contains(DEFAULT_PAYER_KT.asKey(), RECEIVER_SIG_KT.asKey()));
	}

	@Test
	public void reportsMissingCryptoTransferReceiver() throws Throwable {
		// given:
		setupFor(CRYPTO_TRANSFER_MISSING_ACCOUNT_SCENARIO);
		aMockSummaryFactory();
		// and:
		SigningOrderResult<SignatureStatus> result = mock(SigningOrderResult.class);

		given(mockSummaryFactory.forMissingAccount(any(), any()))
				.willReturn(result);

		// when:
		subject.keysForOtherParties(txn, mockSummaryFactory);

		// then:
		verify(mockSummaryFactory).forMissingAccount(MISSING_ACCOUNT, txn.getTransactionID());
	}

	@Test
	public void reportsGeneralErrorInCryptoTransfer() throws Throwable {
		// given:
		setupFor(
				CRYPTO_TRANSFER_NO_RECEIVER_SIG_SCENARIO,
				new DelegatingSigMetadataLookup(
						id -> { throw new Exception(); },
						AccountAdapter.withSafe(id -> SafeLookupResult.failure(KeyOrderingFailure.MISSING_FILE)),
						id -> { throw new Exception(); },
						TopicAdapter.with(id -> { throw new Exception(); }),
						id -> null ));
		aMockSummaryFactory();
		// and:
		SigningOrderResult<SignatureStatus> result = mock(SigningOrderResult.class);

		given(mockSummaryFactory.forGeneralError(any()))
				.willReturn(result);

		// when:
		subject.keysForOtherParties(txn, mockSummaryFactory);

		// then:
		verify(mockSummaryFactory).forGeneralError(txn.getTransactionID());
	}

	@Test
	public void getsCryptoUpdateVanillaNewKey() throws Throwable {
		// given:
		@SuppressWarnings("unchecked")
		Predicate<TransactionBody> updateSigReqs = (Predicate<TransactionBody>)mock(Predicate.class);
		setupFor(CRYPTO_UPDATE_WITH_NEW_KEY_SCENARIO, updateSigReqs);
		// and:
		given(updateSigReqs.test(txn)).willReturn(true);

		// when:
		SigningOrderResult<SignatureStatus> summary = subject.keysForOtherParties(txn, summaryFactory);

		// then:
		assertThat(
				sanityRestored(summary.getOrderedKeys()),
				contains(MISC_ACCOUNT_KT.asKey(), NEW_ACCOUNT_KT.asKey()));
		verify(updateSigReqs).test(txn);
	}

	@Test
	public void getsCryptoUpdateProtectedNewKey() throws Throwable {
		// given:
		@SuppressWarnings("unchecked")
		Predicate<TransactionBody> updateSigReqs = (Predicate<TransactionBody>)mock(Predicate.class);
		setupFor(CRYPTO_UPDATE_WITH_NEW_KEY_SCENARIO, updateSigReqs);
		// and:
		given(updateSigReqs.test(txn)).willReturn(false);

		// when:
		SigningOrderResult<SignatureStatus> summary = subject.keysForOtherParties(txn, summaryFactory);

		// then:
		assertThat(
				sanityRestored(summary.getOrderedKeys()),
				contains(NEW_ACCOUNT_KT.asKey()));
		verify(updateSigReqs).test(txn);
	}

	@Test
	public void getsCryptoUpdateProtectedNoNewKey() throws Throwable {
		// given:
		@SuppressWarnings("unchecked")
		Predicate<TransactionBody> updateSigReqs = (Predicate<TransactionBody>)mock(Predicate.class);
		setupFor(CRYPTO_UPDATE_NO_NEW_KEY_SCENARIO, updateSigReqs);
		// and:
		given(updateSigReqs.test(txn)).willReturn(false);

		// when:
		SigningOrderResult<SignatureStatus> summary = subject.keysForOtherParties(txn, summaryFactory);

		// then:
		assertTrue(sanityRestored(summary.getOrderedKeys()).isEmpty());
		verify(updateSigReqs).test(txn);
	}

	@Test
	public void getsCryptoUpdateVanillaNoNewKey() throws Throwable {
		// given:
		@SuppressWarnings("unchecked")
		Predicate<TransactionBody> updateSigReqs = (Predicate<TransactionBody>)mock(Predicate.class);
		setupFor(CRYPTO_UPDATE_NO_NEW_KEY_SCENARIO, updateSigReqs);
		// and:
		given(updateSigReqs.test(txn)).willReturn(true);

		// when:
		SigningOrderResult<SignatureStatus> summary = subject.keysForOtherParties(txn, summaryFactory);

		// then:
		assertThat(sanityRestored(summary.getOrderedKeys()), contains(MISC_ACCOUNT_KT.asKey()));
		verify(updateSigReqs).test(txn);
	}

	@Test
	public void reportsCryptoUpdateMissingAccount() throws Throwable {
		setupFor(CRYPTO_UPDATE_MISSING_ACCOUNT_SCENARIO);
		// and:
		aMockSummaryFactory();
		// and:
		SigningOrderResult<SignatureStatus> result = mock(SigningOrderResult.class);

		given(mockSummaryFactory.forMissingAccount(any(), any()))
				.willReturn(result);

		// when:
		subject.keysForOtherParties(txn, mockSummaryFactory);

		// then:
		verify(mockSummaryFactory).forMissingAccount(MISSING_ACCOUNT, txn.getTransactionID());
	}

	@Test
	public void getsCryptoDeleteNoTransferSigRequired() throws Throwable {
		// given:
		setupFor(CRYPTO_DELETE_NO_TARGET_RECEIVER_SIG_SCENARIO);

		// when:
		SigningOrderResult<SignatureStatus> summary = subject.keysForOtherParties(txn, summaryFactory);

		// then:
		assertThat(sanityRestored(summary.getOrderedKeys()), contains(MISC_ACCOUNT_KT.asKey()));
	}

	@Test
	public void getsCryptoDeleteTransferSigRequired() throws Throwable {
		// given:
		setupFor(CRYPTO_DELETE_TARGET_RECEIVER_SIG_SCENARIO);

		// when:
		SigningOrderResult<SignatureStatus> summary = subject.keysForOtherParties(txn, summaryFactory);

		// then:
		assertThat(
				sanityRestored(summary.getOrderedKeys()),
				contains(MISC_ACCOUNT_KT.asKey(), RECEIVER_SIG_KT.asKey()));
	}

	@Test
	public void getsFileCreate() throws Throwable {
		// given:
		setupFor(VANILLA_FILE_CREATE_SCENARIO);

		// when:
		SigningOrderResult<SignatureStatus> summary = subject.keysForOtherParties(txn, summaryFactory);

		// then:
		assertThat(sanityRestored(summary.getOrderedKeys()), contains(DEFAULT_WACL_KT.asKey()));
	}

	@Test
	public void getsFileAppend() throws Throwable {
		// given:
		setupFor(VANILLA_FILE_APPEND_SCENARIO);

		// when:
		SigningOrderResult<SignatureStatus> summary = subject.keysForOtherParties(txn, summaryFactory);

		// then:
		assertThat(sanityRestored(summary.getOrderedKeys()), contains(MISC_FILE_WACL_KT.asKey()));
	}

	@Test
	public void getsFileAppendProtected() throws Throwable {
		// given:
		setupFor(VANILLA_FILE_APPEND_SCENARIO, WACL_NEVER_SIGNS);

		// when:
		SigningOrderResult<SignatureStatus> summary = subject.keysForOtherParties(txn, summaryFactory);

		// then:
		assertTrue(sanityRestored(summary.getOrderedKeys()).isEmpty());
	}

	@Test
	public void getsFileAppendImmutable() throws Throwable {
		// given:
		setupFor(IMMUTABLE_FILE_APPEND_SCENARIO, WACL_ALWAYS_SIGNS);

		// when:
		SigningOrderResult<SignatureStatus> summary = subject.keysForOtherParties(txn, summaryFactory);

		// then:
		assertTrue(sanityRestored(summary.getOrderedKeys()).isEmpty());
	}

	@Test
	public void getsSysFileAppendByTreasury() throws Throwable {
		// given:
		setupFor(TREASURY_SYS_FILE_APPEND_SCENARIO, WACL_ALWAYS_SIGNS);

		// when:
		SigningOrderResult<SignatureStatus> summary = subject.keysForOtherParties(txn, summaryFactory);

		// then:
		assertTrue(sanityRestored(summary.getOrderedKeys()).isEmpty());
	}

	@Test
	public void getsSysFileAppendByMaster() throws Throwable {
		// given:
		setupFor(MASTER_SYS_FILE_APPEND_SCENARIO, WACL_ALWAYS_SIGNS);

		// when:
		SigningOrderResult<SignatureStatus> summary = subject.keysForOtherParties(txn, summaryFactory);

		// then:
		assertTrue(sanityRestored(summary.getOrderedKeys()).isEmpty());
	}

	@Test
	public void getsSysFileUpdateByMaster() throws Throwable {
		// given:
		setupFor(MASTER_SYS_FILE_UPDATE_SCENARIO, WACL_ALWAYS_SIGNS);

		// when:
		SigningOrderResult<SignatureStatus> summary = subject.keysForOtherParties(txn, summaryFactory);

		// then:
		assertTrue(sanityRestored(summary.getOrderedKeys()).isEmpty());
	}

	@Test
	public void getsSysFileUpdateByTreasury() throws Throwable {
		// given:
		setupFor(TREASURY_SYS_FILE_UPDATE_SCENARIO, WACL_ALWAYS_SIGNS);

		// when:
		SigningOrderResult<SignatureStatus> summary = subject.keysForOtherParties(txn, summaryFactory);

		// then:
		assertTrue(sanityRestored(summary.getOrderedKeys()).isEmpty());
	}

	@Test
	public void reportsMissingFile() throws Throwable {
		// given:
		setupFor(FILE_APPEND_MISSING_TARGET_SCENARIO);
		aMockSummaryFactory();

		// when:
		subject.keysForOtherParties(txn, mockSummaryFactory);

		// then:
		verify(mockSummaryFactory).forMissingFile(TxnHandlingScenario.MISSING_FILE, txn.getTransactionID());
	}

	@Test
	public void getsFileUpdateNoNewWacl() throws Throwable {
		// given:
		setupFor(VANILLA_FILE_UPDATE_SCENARIO);

		// when:
		SigningOrderResult<SignatureStatus> summary = subject.keysForOtherParties(txn, summaryFactory);

		// then:
		assertThat(sanityRestored(summary.getOrderedKeys()), contains(MISC_FILE_WACL_KT.asKey()));
	}

	@Test
	public void getsFileUpdateImmutable() throws Throwable {
		// given:
		setupFor(IMMUTABLE_FILE_UPDATE_SCENARIO, WACL_ALWAYS_SIGNS);

		// when:
		SigningOrderResult<SignatureStatus> summary = subject.keysForOtherParties(txn, summaryFactory);

		// then:
		assertTrue(sanityRestored(summary.getOrderedKeys()).isEmpty());
	}

	@Test
	public void getsFileUpdateProtectedNoNewWacl() throws Throwable {
		// given:
		setupFor(VANILLA_FILE_UPDATE_SCENARIO, WACL_NEVER_SIGNS);

		// when:
		SigningOrderResult<SignatureStatus> summary = subject.keysForOtherParties(txn, summaryFactory);

		// then:
		assertTrue(sanityRestored(summary.getOrderedKeys()).isEmpty());
	}

	@Test
	public void getsFileUpdateNewWacl() throws Throwable {
		// given:
		setupFor(FILE_UPDATE_NEW_WACL_SCENARIO);

		// when:
		SigningOrderResult<SignatureStatus> summary = subject.keysForOtherParties(txn, summaryFactory);

		// then:
		assertThat(sanityRestored(
				summary.getOrderedKeys()),
				contains(MISC_FILE_WACL_KT.asKey(), SIMPLE_NEW_WACL_KT.asKey()));
	}

	@Test
	public void getsFileUpdateProtectedNewWacl() throws Throwable {
		// given:
		setupFor(FILE_UPDATE_NEW_WACL_SCENARIO, WACL_NEVER_SIGNS);

		// when:
		SigningOrderResult<SignatureStatus> summary = subject.keysForOtherParties(txn, summaryFactory);

		// then:
		assertTrue(sanityRestored(summary.getOrderedKeys()).isEmpty());
	}

	@Test
	public void getsFileDelete() throws Throwable {
		// given:
		setupFor(VANILLA_FILE_DELETE_SCENARIO);

		// when:
		SigningOrderResult<SignatureStatus> summary = subject.keysForOtherParties(txn, summaryFactory);

		// then:
		assertThat(sanityRestored(summary.getOrderedKeys()), contains(MISC_FILE_WACL_KT.asKey()));
	}

	@Test
	public void getsFileDeleteProtected() throws Throwable {
		// given:
		setupFor(VANILLA_FILE_DELETE_SCENARIO, WACL_NEVER_SIGNS);

		// when:
		SigningOrderResult<SignatureStatus> summary = subject.keysForOtherParties(txn, summaryFactory);

		// then:
		assertThat(sanityRestored(summary.getOrderedKeys()), contains(MISC_FILE_WACL_KT.asKey()));
	}

	@Test
	public void getsFileDeleteImmutable() throws Throwable {
		// given:
		setupFor(IMMUTABLE_FILE_DELETE_SCENARIO, WACL_ALWAYS_SIGNS);

		// when:
		SigningOrderResult<SignatureStatus> summary = subject.keysForOtherParties(txn, summaryFactory);

		// then:
		assertTrue(sanityRestored(summary.getOrderedKeys()).isEmpty());
	}

	@Test
	public void getsContractCreateNoAdminKey() throws Throwable {
		// given:
		setupFor(CONTRACT_CREATE_NO_ADMIN_KEY);

		// when:
		SigningOrderResult<SignatureStatus> summary = subject.keysForOtherParties(txn, summaryFactory);

		// then:
		assertTrue(sanityRestored(summary.getOrderedKeys()).isEmpty());
	}

	@Test
	public void getsContractCreateDeprecatedAdminKey() throws Throwable {
		// given:
		setupFor(CONTRACT_CREATE_DEPRECATED_CID_ADMIN_KEY);

		// when:
		SigningOrderResult<SignatureStatus> summary = subject.keysForOtherParties(txn, summaryFactory);

		// then:
		assertTrue(sanityRestored(summary.getOrderedKeys()).isEmpty());
	}

	@Test
	public void getsContractCreateWithAdminKey() throws Throwable {
		// given:
		setupFor(CONTRACT_CREATE_WITH_ADMIN_KEY);

		// when:
		SigningOrderResult<SignatureStatus> summary = subject.keysForOtherParties(txn, summaryFactory);

		// then:
		assertThat(sanityRestored(summary.getOrderedKeys()), contains(DEFAULT_ADMIN_KT.asKey()));
	}

	@Test
	public void getsContractUpdateWithAdminKey() throws Throwable {
		// given:
		setupFor(CONTRACT_UPDATE_WITH_NEW_ADMIN_KEY);

		// when:
		SigningOrderResult<SignatureStatus> summary = subject.keysForOtherParties(txn, summaryFactory);

		// then:
		assertThat(
				sanityRestored(summary.getOrderedKeys()),
				contains(MISC_ADMIN_KT.asKey(), SIMPLE_NEW_ADMIN_KT.asKey()));
	}

	@Test
	public void getsContractUpdateNewExpirationTimeOnly() throws Throwable {
		// given:
		setupFor(CONTRACT_UPDATE_EXPIRATION_ONLY_SCENARIO);

		// when:
		SigningOrderResult<SignatureStatus> summary = subject.keysForOtherParties(txn, summaryFactory);

		// then:
		assertTrue(sanityRestored(summary.getOrderedKeys()).isEmpty());
	}

	@Test
	public void getsContractUpdateWithDeprecatedAdminKey() throws Throwable {
		// given:
		setupFor(CONTRACT_UPDATE_EXPIRATION_PLUS_NEW_DEPRECATED_CID_ADMIN_KEY_SCENARIO);

		// when:
		SigningOrderResult<SignatureStatus> summary = subject.keysForOtherParties(txn, summaryFactory);

		// then:
		assertTrue(sanityRestored(summary.getOrderedKeys()).isEmpty());
	}

	@Test
	public void getsContractUpdateNewExpirationTimeAndAdminKey() throws Throwable {
		// given:
		setupFor(CONTRACT_UPDATE_EXPIRATION_PLUS_NEW_ADMIN_KEY_SCENARIO);

		// when:
		SigningOrderResult<SignatureStatus> summary = subject.keysForOtherParties(txn, summaryFactory);

		// then:
		assertThat(
				sanityRestored(summary.getOrderedKeys()),
				contains(MISC_ADMIN_KT.asKey(), SIMPLE_NEW_ADMIN_KT.asKey()));
	}

	@Test
	public void getsContractUpdateNewExpirationTimeAndProxy() throws Throwable {
		// given:
		setupFor(CONTRACT_UPDATE_EXPIRATION_PLUS_NEW_PROXY_SCENARIO);

		// when:
		SigningOrderResult<SignatureStatus> summary = subject.keysForOtherParties(txn, summaryFactory);

		// then:
		assertThat(sanityRestored(summary.getOrderedKeys()), contains(MISC_ADMIN_KT.asKey()));
	}

	@Test
	public void getsContractUpdateNewExpirationTimeAndAutoRenew() throws Throwable {
		// given:
		setupFor(CONTRACT_UPDATE_EXPIRATION_PLUS_NEW_AUTORENEW_SCENARIO);

		// when:
		SigningOrderResult<SignatureStatus> summary = subject.keysForOtherParties(txn, summaryFactory);

		// then:
		assertThat(sanityRestored(summary.getOrderedKeys()), contains(MISC_ADMIN_KT.asKey()));
	}

	@Test
	public void getsContractUpdateNewExpirationTimeAndFile() throws Throwable {
		// given:
		setupFor(CONTRACT_UPDATE_EXPIRATION_PLUS_NEW_FILE_SCENARIO);

		// when:
		SigningOrderResult<SignatureStatus> summary = subject.keysForOtherParties(txn, summaryFactory);

		// then:
		assertThat(sanityRestored(summary.getOrderedKeys()), contains(MISC_ADMIN_KT.asKey()));
	}

	@Test
	public void getsContractUpdateNewExpirationTimeAndMemo() throws Throwable {
		// given:
		setupFor(CONTRACT_UPDATE_EXPIRATION_PLUS_NEW_MEMO);

		// when:
		SigningOrderResult<SignatureStatus> summary = subject.keysForOtherParties(txn, summaryFactory);

		// then:
		assertThat(sanityRestored(summary.getOrderedKeys()), contains(MISC_ADMIN_KT.asKey()));
	}

	@Test
	public void reportsInvalidContract() throws Throwable {
		// given:
		setupFor(CONTRACT_UPDATE_EXPIRATION_PLUS_NEW_MEMO, INVALID_CONTRACT_THROWING_LOOKUP);
		// and:
		aMockSummaryFactory();

		// when:
		subject.keysForOtherParties(txn, mockSummaryFactory);

		// then:
		verify(mockSummaryFactory).forInvalidContract(MISC_CONTRACT, txn.getTransactionID());
	}

	@Test
	public void reportsImmutableContract() throws Throwable {
		// given:
		setupFor(CONTRACT_UPDATE_EXPIRATION_PLUS_NEW_MEMO, IMMUTABLE_CONTRACT_THROWING_LOOKUP);
		// and:
		aMockSummaryFactory();

		// when:
		subject.keysForOtherParties(txn, mockSummaryFactory);

		// then:
		verify(mockSummaryFactory).forImmutableContract(MISC_CONTRACT, txn.getTransactionID());
	}

	@Test
	public void getsContractDelete() throws Throwable {
		// given:
		setupFor(CONTRACT_DELETE_SCENARIO);

		// when:
		SigningOrderResult<SignatureStatus> summary = subject.keysForOtherParties(txn, summaryFactory);

		// then:
		assertThat(sanityRestored(summary.getOrderedKeys()), contains(MISC_ADMIN_KT.asKey()));
	}

	@Test
	public void getsSystemDelete() throws Throwable {
		// given:
		setupFor(SYSTEM_DELETE_FILE_SCENARIO);

		// when:
		SigningOrderResult<SignatureStatus> summary = subject.keysForOtherParties(txn, summaryFactory);

		// then:
		assertTrue(summary.getOrderedKeys().isEmpty());
	}

	@Test
	public void getsSystemUndelete() throws Throwable {
		// given:
		setupFor(SYSTEM_UNDELETE_FILE_SCENARIO);

		// when:
		SigningOrderResult<SignatureStatus> summary = subject.keysForOtherParties(txn, summaryFactory);

		// then:
		assertTrue(summary.getOrderedKeys().isEmpty());
	}

	@Test
	public void getsConsensusCreateTopicNoAdminKeyOrAutoRenewAccount() throws Throwable {
		// given:
		setupFor(CONSENSUS_CREATE_TOPIC_NO_ADDITIONAL_KEYS_SCENARIO);

		// when:
		SigningOrderResult<SignatureStatus> summary = subject.keysForPayer(txn, summaryFactory);

		// then:
		assertThat(sanityRestored(summary.getOrderedKeys()), contains(DEFAULT_PAYER_KT.asKey()));
	}

	@Test
	public void getsConsensusCreateTopicAdminKey() throws Throwable {
		// given:
		setupFor(CONSENSUS_CREATE_TOPIC_ADMIN_KEY_SCENARIO);

		// when:
		SigningOrderResult<SignatureStatus> summary = subject.keysForOtherParties(txn, summaryFactory);

		// then:
		assertThat(sanityRestored(summary.getOrderedKeys()), contains(SIMPLE_TOPIC_ADMIN_KEY.asKey()));
	}

	@Test
	public void getsConsensusCreateTopicAdminKeyAndAutoRenewAccount() throws Throwable {
		// given:
		setupFor(CONSENSUS_CREATE_TOPIC_ADMIN_KEY_AND_AUTORENEW_ACCOUNT_SCENARIO);

		// when:
		SigningOrderResult<SignatureStatus> summary = subject.keysForOtherParties(txn, summaryFactory);

		// then:
		assertThat(sanityRestored(summary.getOrderedKeys()),
				contains(SIMPLE_TOPIC_ADMIN_KEY.asKey(), MISC_ACCOUNT_KT.asKey()));
	}

	@Test
	public void invalidAutoRenewAccountOnConsensusCreateTopicThrows() throws Throwable {
		// given:
		setupFor(CONSENSUS_CREATE_TOPIC_MISSING_AUTORENEW_ACCOUNT_SCENARIO);
		// and:
		aMockSummaryFactory();
		// and:
		SigningOrderResult<SignatureStatus> result = mock(SigningOrderResult.class);

		given(mockSummaryFactory.forMissingAutoRenewAccount(any(), any()))
				.willReturn(result);

		// when:
		subject.keysForOtherParties(txn, mockSummaryFactory);

		// then:
		verify(mockSummaryFactory).forMissingAutoRenewAccount(MISSING_ACCOUNT, txn.getTransactionID());
	}

	@Test
	public void getsConsensusSubmitMessageNoSubmitKey() throws Throwable {
		// given:
		setupFor(CONSENSUS_SUBMIT_MESSAGE_SCENARIO, hcsMetadataLookup(null, null));

		// when:
		SigningOrderResult<SignatureStatus> summary = subject.keysForOtherParties(txn, summaryFactory);

		// then:
		assertTrue(sanityRestored(summary.getOrderedKeys()).isEmpty());
	}

	@Test
	public void getsConsensusSubmitMessageWithSubmitKey() throws Throwable {
		// given:
		setupFor(CONSENSUS_SUBMIT_MESSAGE_SCENARIO, hcsMetadataLookup(null, MISC_TOPIC_SUBMIT_KT.asJKey()));

		// when:
		SigningOrderResult<SignatureStatus> summary = subject.keysForOtherParties(txn, summaryFactory);

		// then:
		assertThat(sanityRestored(summary.getOrderedKeys()), contains(MISC_TOPIC_SUBMIT_KT.asKey()));
	}

	@Test
	public void reportsConsensusSubmitMessageMissingTopic() throws Throwable {
		// given:
		setupFor(CONSENSUS_SUBMIT_MESSAGE_MISSING_TOPIC_SCENARIO);
		// and:
		aMockSummaryFactory();
		// and:
		SigningOrderResult<SignatureStatus> result = mock(SigningOrderResult.class);

		given(mockSummaryFactory.forMissingTopic(any(), any()))
				.willReturn(result);

		// when:
		subject.keysForOtherParties(txn, mockSummaryFactory);

		// then:
		verify(mockSummaryFactory).forMissingTopic(MISSING_TOPIC, txn.getTransactionID());
	}

	@Test
	public void getsConsensusDeleteTopicNoAdminKey() throws Throwable {
		// given:
		setupFor(CONSENSUS_DELETE_TOPIC_SCENARIO, hcsMetadataLookup(null, null));

		// when:
		SigningOrderResult<SignatureStatus> summary = subject.keysForOtherParties(txn, summaryFactory);

		// then:
		assertTrue(sanityRestored(summary.getOrderedKeys()).isEmpty());
	}

	@Test
	public void getsConsensusDeleteTopicWithAdminKey() throws Throwable {
		// given:
		setupFor(CONSENSUS_DELETE_TOPIC_SCENARIO, hcsMetadataLookup(MISC_TOPIC_ADMIN_KT.asJKey(), null));

		// when:
		SigningOrderResult<SignatureStatus> summary = subject.keysForOtherParties(txn, summaryFactory);

		// then:
		assertThat(sanityRestored(summary.getOrderedKeys()), contains(MISC_TOPIC_ADMIN_KT.asKey()));
	}

	@Test
	public void reportsConsensusDeleteTopicMissingTopic() throws Throwable {
		// given:
		setupFor(CONSENSUS_DELETE_TOPIC_MISSING_TOPIC_SCENARIO);
		// and:
		aMockSummaryFactory();
		// and:
		SigningOrderResult<SignatureStatus> result = mock(SigningOrderResult.class);

		given(mockSummaryFactory.forMissingTopic(any(), any()))
				.willReturn(result);

		// when:
		subject.keysForOtherParties(txn, mockSummaryFactory);

		// then:
		verify(mockSummaryFactory).forMissingTopic(MISSING_TOPIC, txn.getTransactionID());
	}

	@Test
	public void getsConsensusUpdateTopicNoAdminKey() throws Throwable {
		// given:
		setupFor(CONSENSUS_UPDATE_TOPIC_SCENARIO, hcsMetadataLookup(null, null));

		// when:
		SigningOrderResult<SignatureStatus> summary = subject.keysForOtherParties(txn, summaryFactory);

		// then:
		assertTrue(sanityRestored(summary.getOrderedKeys()).isEmpty());
	}

	@Test
	public void getsConsensusUpdateTopicWithExistingAdminKey() throws Throwable {
		// given:
		setupFor(CONSENSUS_UPDATE_TOPIC_SCENARIO, hcsMetadataLookup(MISC_TOPIC_ADMIN_KT.asJKey(), null));

		// when:
		SigningOrderResult<SignatureStatus> summary = subject.keysForOtherParties(txn, summaryFactory);

		// then:
		assertThat(sanityRestored(summary.getOrderedKeys()), contains(MISC_TOPIC_ADMIN_KT.asKey()));
	}

	@Test
	public void getsConsensusUpdateTopicExpiryOnly() throws Throwable {
		// given:
		setupFor(CONSENSUS_UPDATE_TOPIC_EXPIRY_ONLY_SCENARIO,
				hcsMetadataLookup(MISC_TOPIC_ADMIN_KT.asJKey(), null));

		// when:
		SigningOrderResult<SignatureStatus> summary = subject.keysForOtherParties(txn, summaryFactory);

		// then:
		assertTrue(sanityRestored(summary.getOrderedKeys()).isEmpty());
	}

	@Test
	public void reportsConsensusUpdateTopicMissingTopic() throws Throwable {
		setupFor(CONSENSUS_UPDATE_TOPIC_MISSING_TOPIC_SCENARIO, hcsMetadataLookup(null, null));
		// and:
		aMockSummaryFactory();
		// and:
		SigningOrderResult<SignatureStatus> result = mock(SigningOrderResult.class);

		given(mockSummaryFactory.forMissingTopic(any(), any()))
				.willReturn(result);

		// when:
		subject.keysForOtherParties(txn, mockSummaryFactory);

		// then:
		verify(mockSummaryFactory).forMissingTopic(MISSING_TOPIC, txn.getTransactionID());
	}

	@Test
	public void invalidAutoRenewAccountOnConsensusUpdateTopicThrows() throws Throwable {
		// given:
		setupFor(CONSENSUS_UPDATE_TOPIC_MISSING_AUTORENEW_ACCOUNT_SCENARIO, hcsMetadataLookup(null, null));
		// and:
		aMockSummaryFactory();
		// and:
		SigningOrderResult<SignatureStatus> result = mock(SigningOrderResult.class);

		given(mockSummaryFactory.forMissingAutoRenewAccount(any(), any()))
				.willReturn(result);

		// when:
		subject.keysForOtherParties(txn, mockSummaryFactory);

		// then:
		verify(mockSummaryFactory).forMissingAutoRenewAccount(MISSING_ACCOUNT, txn.getTransactionID());
	}

	@Test
	public void getsConsensusUpdateTopicNewAdminKey() throws Throwable {
		// given:
		setupFor(CONSENSUS_UPDATE_TOPIC_NEW_ADMIN_KEY_SCENARIO, hcsMetadataLookup(MISC_TOPIC_ADMIN_KT.asJKey(), null));

		// when:
		SigningOrderResult<SignatureStatus> summary = subject.keysForOtherParties(txn, summaryFactory);

		// then:
		assertThat(sanityRestored(summary.getOrderedKeys()), contains(MISC_TOPIC_ADMIN_KT.asKey(),
				UPDATE_TOPIC_ADMIN_KT.asKey()));
	}

	@Test
	public void getsConsensusUpdateTopicNewAdminKeyAndAutoRenewAccount() throws Throwable {
		// given:
		setupFor(CONSENSUS_UPDATE_TOPIC_NEW_ADMIN_KEY_AND_AUTORENEW_ACCOUNT_SCENARIO,
				hcsMetadataLookup(MISC_TOPIC_ADMIN_KT.asJKey(), null));

		// when:
		SigningOrderResult<SignatureStatus> summary = subject.keysForOtherParties(txn, summaryFactory);

		// then:
		assertThat(sanityRestored(summary.getOrderedKeys()), contains(MISC_TOPIC_ADMIN_KT.asKey(),
				UPDATE_TOPIC_ADMIN_KT.asKey(), MISC_ACCOUNT_KT.asKey()));
	}

	@Test
	public void getsTokenCreateAdminKeyOnly() throws Throwable {
		// given:
		setupFor(TOKEN_CREATE_WITH_ADMIN_ONLY);

		// when:
		var summary = subject.keysForOtherParties(txn, summaryFactory);

		// then:
		assertThat(
				sanityRestored(summary.getOrderedKeys()),
				contains(TOKEN_ADMIN_KT.asKey()));
	}

	@Test
	public void getsTokenCreateAdminAndFreeze() throws Throwable {
		// given:
		setupFor(TOKEN_CREATE_WITH_ADMIN_AND_FREEZE);

		// when:
		var summary = subject.keysForOtherParties(txn, summaryFactory);

		// then:
		assertThat(
				sanityRestored(summary.getOrderedKeys()),
<<<<<<< HEAD
				contains(TOKEN_ADMIN_KT.asKey(), TOKEN_FREEZE_KT.asKey()));
=======
				contains(TOKEN_ADMIN_KT.asKey()));
>>>>>>> 59b29334
	}

	@Test
	public void getsTokenCreateMissingAdmin() throws Throwable {
		// given:
		setupFor(TOKEN_CREATE_MISSING_ADMIN);

		// when:
		var summary = subject.keysForOtherParties(txn, summaryFactory);

		// then:
		assertTrue(summary.getOrderedKeys().isEmpty());
	}

	@Test
	public void getsTokenTransactAllSenders() throws Throwable {
		// given:
		setupFor(TOKEN_TRANSACT_WITH_EXTANT_SENDERS);

		// when:
		var summary = subject.keysForOtherParties(txn, summaryFactory);

		// then:
		assertThat(
				sanityRestored(summary.getOrderedKeys()),
				contains(FIRST_TOKEN_SENDER_KT.asKey(), SECOND_TOKEN_SENDER_KT.asKey()));
	}

	@Test
	public void getsTokenTransactMissingSenders() throws Throwable {
		// given:
		setupFor(TOKEN_TRANSACT_WITH_MISSING_SENDERS);

		// when:
		var summary = subject.keysForOtherParties(txn, summaryFactory);

		// then:
		assertTrue(summary.getOrderedKeys().isEmpty());
<<<<<<< HEAD
=======
	}

	@Test
	public void getsTokenFreezeWithExtantFreezable() throws Throwable {
		// given:
		setupFor(VALID_FREEZE_WITH_EXTANT_TOKEN);

		// when:
		var summary = subject.keysForOtherParties(txn, summaryFactory);

		// then:
		assertThat(
				sanityRestored(summary.getOrderedKeys()),
				contains(TOKEN_FREEZE_KT.asKey()));
	}

	@Test
	public void getsTokenUnfreezeWithExtantFreezable() throws Throwable {
		// given:
		setupFor(VALID_UNFREEZE_WITH_EXTANT_TOKEN);

		// when:
		var summary = subject.keysForOtherParties(txn, summaryFactory);

		// then:
		assertThat(
				sanityRestored(summary.getOrderedKeys()),
				contains(TOKEN_FREEZE_KT.asKey()));
	}

	@Test
	public void getsTokenGrantKycWithExtantFreezable() throws Throwable {
		// given:
		setupFor(VALID_GRANT_WITH_EXTANT_TOKEN);

		// when:
		var summary = subject.keysForOtherParties(txn, summaryFactory);

		// then:
		assertThat(
				sanityRestored(summary.getOrderedKeys()),
				contains(TOKEN_KYC_KT.asKey()));
	}

	@Test
	public void getsTokenRevokeKycWithExtantFreezable() throws Throwable {
		// given:
		setupFor(VALID_REVOKE_WITH_EXTANT_TOKEN);

		// when:
		var summary = subject.keysForOtherParties(txn, summaryFactory);

		// then:
		assertThat(
				sanityRestored(summary.getOrderedKeys()),
				contains(TOKEN_KYC_KT.asKey()));
	}

	@Test
	public void getsTokenRevokeKycWithMissingToken() throws Throwable {
		// given:
		setupFor(REVOKE_WITH_MISSING_TOKEN);

		// when:
		var summary = subject.keysForOtherParties(txn, summaryFactory);

		// then:
		assertTrue(summary.getOrderedKeys().isEmpty());
		assertEquals(SignatureStatusCode.INVALID_TOKEN_REF, summary.getErrorReport().getStatusCode());
	}

	@Test
	public void getsTokenRevokeKycWithoutKyc() throws Throwable {
		// given:
		setupFor(REVOKE_FOR_TOKEN_WITHOUT_KYC);

		// when:
		var summary = subject.keysForOtherParties(txn, summaryFactory);

		// then:
		assertTrue(summary.getOrderedKeys().isEmpty());
	}

	@Test
	public void getsTokenMintWithValidRef() throws Throwable {
		// given:
		setupFor(MINT_WITH_SUPPLY_KEYED_TOKEN);

		// when:
		var summary = subject.keysForOtherParties(txn, summaryFactory);

		// then:
		assertThat(
				sanityRestored(summary.getOrderedKeys()),
				contains(TOKEN_SUPPLY_KT.asKey()));
	}

	@Test
	public void getsTokenBurnWithValidRef() throws Throwable {
		// given:
		setupFor(BURN_WITH_SUPPLY_KEYED_TOKEN);

		// when:
		var summary = subject.keysForOtherParties(txn, summaryFactory);

		// then:
		assertThat(
				sanityRestored(summary.getOrderedKeys()),
				contains(TOKEN_SUPPLY_KT.asKey()));
	}

	@Test
	public void getsTokenDeletionWithValidRef() throws Throwable {
		// given:
		setupFor(DELETE_WITH_KNOWN_TOKEN);

		// when:
		var summary = subject.keysForOtherParties(txn, summaryFactory);

		// then:
		assertThat(
				sanityRestored(summary.getOrderedKeys()),
				contains(TOKEN_ADMIN_KT.asKey()));
	}

	@Test
	public void getsTokenDeletionWithMissing() throws Throwable {
		// given:
		setupFor(DELETE_WITH_MISSING_TOKEN);

		// when:
		var summary = subject.keysForOtherParties(txn, summaryFactory);

		// then:
		assertTrue(summary.getOrderedKeys().isEmpty());
		assertEquals(SignatureStatusCode.INVALID_TOKEN_REF, summary.getErrorReport().getStatusCode());
	}

	@Test
	public void getsTokenWipeWithRelevantKey() throws Throwable {
		// given:
		setupFor(VALID_WIPE_WITH_EXTANT_TOKEN);

		// when:
		var summary = subject.keysForOtherParties(txn, summaryFactory);

		// then:
		assertThat(
				sanityRestored(summary.getOrderedKeys()),
				contains(TOKEN_WIPE_KT.asKey()));
	}

	@Test
	public void getsUpdateNoSpecialKeys() throws Throwable {
		// given:
		setupFor(UPDATE_WITH_NO_KEYS_AFFECTED);

		// when:
		var summary = subject.keysForOtherParties(txn, summaryFactory);

		// then:
		assertThat(
				sanityRestored(summary.getOrderedKeys()),
				contains(TOKEN_ADMIN_KT.asKey()));
	}

	@Test
	public void getsUpdateWithWipe() throws Throwable {
		// given:
		setupFor(UPDATE_WITH_WIPE_KEYED_TOKEN);

		// when:
		var summary = subject.keysForOtherParties(txn, summaryFactory);

		// then:
		assertThat(
				sanityRestored(summary.getOrderedKeys()),
				contains(TOKEN_ADMIN_KT.asKey()));
	}

	@Test
	public void getsUpdateWithSupply() throws Throwable {
		// given:
		setupFor(UPDATE_WITH_SUPPLY_KEYED_TOKEN);

		// when:
		var summary = subject.keysForOtherParties(txn, summaryFactory);

		// then:
		assertThat(
				sanityRestored(summary.getOrderedKeys()),
				contains(TOKEN_ADMIN_KT.asKey()));
	}

	@Test
	public void getsUpdateWithKyc() throws Throwable {
		// given:
		setupFor(UPDATE_WITH_KYC_KEYED_TOKEN);

		// when:
		var summary = subject.keysForOtherParties(txn, summaryFactory);

		// then:
		assertThat(
				sanityRestored(summary.getOrderedKeys()),
				contains(TOKEN_ADMIN_KT.asKey()));
	}

	@Test
	public void getsUpdateWithFreeze() throws Throwable {
		// given:
		setupFor(UPDATE_WITH_FREEZE_KEYED_TOKEN);

		// when:
		var summary = subject.keysForOtherParties(txn, summaryFactory);

		// then:
		assertThat(
				sanityRestored(summary.getOrderedKeys()),
				contains(TOKEN_ADMIN_KT.asKey()));
	}

	@Test
	public void getsUpdateReplacingAdmin() throws Throwable {
		// given:
		setupFor(UPDATE_REPLACING_ADMIN_KEY);

		// when:
		var summary = subject.keysForOtherParties(txn, summaryFactory);

		// then:
		assertThat(
				sanityRestored(summary.getOrderedKeys()),
				contains(TOKEN_ADMIN_KT.asKey(), TOKEN_REPLACE_KT.asKey()));
>>>>>>> 59b29334
	}

	private void setupFor(TxnHandlingScenario scenario) throws Throwable {
		setupFor(scenario, WACL_ALWAYS_SIGNS);
	}
	private void setupFor(
			TxnHandlingScenario scenario,
			Predicate<TransactionBody> updateAccountSigns
	) throws Throwable {
		setupFor(scenario, WACL_ALWAYS_SIGNS, updateAccountSigns);
	}
	private void setupFor(
			TxnHandlingScenario scenario,
			BiPredicate<TransactionBody, HederaFunctionality> waclSigns
	) throws Throwable {
		setupFor(scenario, waclSigns, UPDATE_ACCOUNT_ALWAYS_SIGNS);
	}
	private void setupFor(
			TxnHandlingScenario scenario,
			SigMetadataLookup sigMetadataLookup
	) throws Throwable {
		setupFor(scenario, WACL_ALWAYS_SIGNS, UPDATE_ACCOUNT_ALWAYS_SIGNS, Optional.of(sigMetadataLookup));
	}
	private void setupFor(
			TxnHandlingScenario scenario,
			BiPredicate<TransactionBody, HederaFunctionality> waclSigns,
			Predicate<TransactionBody> updateAccountSigns
	) throws Throwable {
		setupFor(scenario, waclSigns, updateAccountSigns, Optional.empty());
	}
	private void setupFor(
			TxnHandlingScenario scenario,
			BiPredicate<TransactionBody, HederaFunctionality> waclSigns,
			Predicate<TransactionBody> updateAccountSigns,
			Optional<SigMetadataLookup> sigMetaLookup
	) throws Throwable {
		txn = scenario.platformTxn().getTxn();
		hfs = scenario.hfs();
		accounts = scenario.accounts();
		topics = scenario.topics();
<<<<<<< HEAD
		tokens = scenario.tokens();

		subject = new HederaSigningOrder(
				new MockEntityNumbers(),
				sigMetaLookup.orElse(defaultLookupsFor(hfs, () -> accounts, () -> topics, () -> tokens)),
=======
		tokenStore = scenario.tokenStore();

		subject = new HederaSigningOrder(
				new MockEntityNumbers(),
				sigMetaLookup.orElse(
						defaultLookupsFor(
								hfs,
								() -> accounts,
								() -> topics,
								SigMetadataLookup.REF_LOOKUP_FACTORY.apply(tokenStore))),
>>>>>>> 59b29334
				updateAccountSigns,
				waclSigns);
	}

	private void aMockSummaryFactory() {
		mockSummaryFactory = (SigningOrderResultFactory<SignatureStatus>)mock(SigningOrderResultFactory.class);
	}

	private SigMetadataLookup hcsMetadataLookup(JKey adminKey, JKey submitKey) {
		return new DelegatingSigMetadataLookup(
				id -> { throw new Exception(); },
				AccountAdapter.withSafe(id -> {
					if (id.equals(asAccount(MISC_ACCOUNT_ID))) {
						try {
							return new SafeLookupResult<>(
									new AccountSigningMetadata(MISC_ACCOUNT_KT.asJKey(), false));
						} catch (Exception e) {
							throw new IllegalArgumentException(e);
						}
					} else {
						return SafeLookupResult.failure(KeyOrderingFailure.MISSING_ACCOUNT);
					}
				}),
				id -> { throw new Exception(); },
				TopicAdapter.withSafe(id -> {
<<<<<<< HEAD
					System.out.println("Called with " + id);
=======
>>>>>>> 59b29334
					if (id.equals(asTopic(EXISTING_TOPIC_ID))) {
						return new SafeLookupResult<>(new TopicSigningMetadata(adminKey, submitKey));
					} else {
						return SafeLookupResult.failure(KeyOrderingFailure.INVALID_TOPIC);
					}
				}),
				id -> null
		);
	}

	private List<Key> sanityRestored(List<JKey> jKeys) {
		return jKeys.stream().map(jKey -> {
					try {
						return JKey.mapJKey(jKey);
					} catch (Exception ignore) { }
					throw new AssertionError("All keys should be mappable!");
				}
			).collect(toList());
	}
}<|MERGE_RESOLUTION|>--- conflicted
+++ resolved
@@ -21,17 +21,10 @@
  */
 
 import com.hedera.services.config.MockEntityNumbers;
-<<<<<<< HEAD
-import com.hedera.services.sigs.metadata.lookups.SafeLookupResult;
-import com.hedera.services.sigs.metadata.lookups.AccountSigMetaLookup;
-import com.hedera.services.sigs.metadata.lookups.TopicSigMetaLookup;
-import com.hedera.services.state.merkle.MerkleToken;
-=======
 import com.hedera.services.legacy.crypto.SignatureStatusCode;
 import com.hedera.services.sigs.metadata.lookups.SafeLookupResult;
 import com.hedera.services.sigs.metadata.lookups.AccountSigMetaLookup;
 import com.hedera.services.sigs.metadata.lookups.TopicSigMetaLookup;
->>>>>>> 59b29334
 import com.hedera.services.state.merkle.MerkleTopic;
 import com.hedera.services.files.HederaFs;
 import com.hedera.services.sigs.metadata.AccountSigningMetadata;
@@ -98,8 +91,6 @@
 import static com.hedera.test.factories.scenarios.ConsensusCreateTopicScenarios.*;
 import static com.hedera.test.factories.scenarios.TokenCreateScenarios.*;
 import static com.hedera.test.factories.scenarios.TokenTransactScenarios.*;
-<<<<<<< HEAD
-=======
 import static com.hedera.test.factories.scenarios.TokenFreezeScenarios.*;
 import static com.hedera.test.factories.scenarios.TokenUnfreezeScenarios.*;
 import static com.hedera.test.factories.scenarios.TokenKycGrantScenarios.*;
@@ -109,7 +100,6 @@
 import static com.hedera.test.factories.scenarios.TokenDeleteScenarios.*;
 import static com.hedera.test.factories.scenarios.TokenUpdateScenarios.*;
 import static com.hedera.test.factories.scenarios.TokenWipeScenarios.*;
->>>>>>> 59b29334
 import static com.hedera.test.factories.txns.SignedTxnFactory.DEFAULT_PAYER_ID;
 import static com.hedera.test.factories.txns.SignedTxnFactory.DEFAULT_PAYER_KT;
 
@@ -217,7 +207,6 @@
 	private HederaSigningOrder subject;
 	private FCMap<MerkleEntityId, MerkleAccount> accounts;
 	private FCMap<MerkleEntityId, MerkleTopic> topics;
-	private FCMap<MerkleEntityId, MerkleToken> tokens;
 	private SigStatusOrderResultFactory summaryFactory = new SigStatusOrderResultFactory(IN_HANDLE_TXN_DYNAMIC_CTX);
 	private SigningOrderResultFactory<SignatureStatus> mockSummaryFactory;
 
@@ -1133,11 +1122,7 @@
 		// then:
 		assertThat(
 				sanityRestored(summary.getOrderedKeys()),
-<<<<<<< HEAD
-				contains(TOKEN_ADMIN_KT.asKey(), TOKEN_FREEZE_KT.asKey()));
-=======
 				contains(TOKEN_ADMIN_KT.asKey()));
->>>>>>> 59b29334
 	}
 
 	@Test
@@ -1176,8 +1161,6 @@
 
 		// then:
 		assertTrue(summary.getOrderedKeys().isEmpty());
-<<<<<<< HEAD
-=======
 	}
 
 	@Test
@@ -1412,7 +1395,6 @@
 		assertThat(
 				sanityRestored(summary.getOrderedKeys()),
 				contains(TOKEN_ADMIN_KT.asKey(), TOKEN_REPLACE_KT.asKey()));
->>>>>>> 59b29334
 	}
 
 	private void setupFor(TxnHandlingScenario scenario) throws Throwable {
@@ -1453,13 +1435,6 @@
 		hfs = scenario.hfs();
 		accounts = scenario.accounts();
 		topics = scenario.topics();
-<<<<<<< HEAD
-		tokens = scenario.tokens();
-
-		subject = new HederaSigningOrder(
-				new MockEntityNumbers(),
-				sigMetaLookup.orElse(defaultLookupsFor(hfs, () -> accounts, () -> topics, () -> tokens)),
-=======
 		tokenStore = scenario.tokenStore();
 
 		subject = new HederaSigningOrder(
@@ -1470,7 +1445,6 @@
 								() -> accounts,
 								() -> topics,
 								SigMetadataLookup.REF_LOOKUP_FACTORY.apply(tokenStore))),
->>>>>>> 59b29334
 				updateAccountSigns,
 				waclSigns);
 	}
@@ -1496,10 +1470,6 @@
 				}),
 				id -> { throw new Exception(); },
 				TopicAdapter.withSafe(id -> {
-<<<<<<< HEAD
-					System.out.println("Called with " + id);
-=======
->>>>>>> 59b29334
 					if (id.equals(asTopic(EXISTING_TOPIC_ID))) {
 						return new SafeLookupResult<>(new TopicSigningMetadata(adminKey, submitKey));
 					} else {
