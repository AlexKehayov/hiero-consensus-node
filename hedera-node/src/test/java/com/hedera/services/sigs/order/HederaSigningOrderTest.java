--- conflicted
+++ resolved
@@ -1464,11 +1464,7 @@
 		// then:
 		assertThat(
 				sanityRestored(summary.getOrderedKeys()),
-<<<<<<< HEAD
-				contains(TOKEN_ADMIN_KT.asKey(), TOKEN_TREASURY_KT.asKey()));
-=======
 				contains(TOKEN_ADMIN_KT.asKey()));
->>>>>>> 2e4284e8
 	}
 
 	@Test
