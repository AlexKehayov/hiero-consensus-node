--- conflicted
+++ resolved
@@ -17,23 +17,4 @@
 state.saveStatePeriod, 300
 state.signedStateDisk, 10
 throttle7extra, 0.2
-<<<<<<< HEAD
-# check if maxOutgoingSyncs 3 is a better option
-maxOutgoingSyncs, 2
-doUpnp, 0
-forceCpuVerification, 1
-forceCpuDigest, 1
-cpuDigestThreadRatio, 0.1
-cpuVerifierThreadRatio, 1
-csvFileName, MainNetStats
-csvAppend, 0
-checkSignedStateFromDisk, 1
-freezeSettings.active,          1
-freezeSettings.startHour,     	6
-freezeSettings.startMin,   		0
-freezeSettings.endHour,    		6
-freezeSettings.endMin,     		10
-dbBackup.active, 0
-=======
-throttleTransactionQueueSize, 6000
->>>>>>> 8a29816d
+throttleTransactionQueueSize, 6000