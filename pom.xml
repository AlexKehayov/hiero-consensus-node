<?xml version="1.0" encoding="UTF-8"?>
<project xmlns="http://maven.apache.org/POM/4.0.0" xmlns:xsi="http://www.w3.org/2001/XMLSchema-instance"
		 xsi:schemaLocation="http://maven.apache.org/POM/4.0.0 http://maven.apache.org/xsd/maven-4.0.0.xsd">

	<groupId>com.hedera.hashgraph</groupId>
	<artifactId>hedera-services</artifactId>
	<version>0.26.0-SNAPSHOT</version>
	<description>
		Hedera Services (crypto, file, contract, consensus) on the Platform
	</description>
	<inceptionYear>2018</inceptionYear>
	<modelVersion>4.0.0</modelVersion>
	<name>Hedera Services</name>
	<packaging>pom</packaging>
	<url>https://github.com/hashgraph/hedera-services</url>
	<organization>
		<name>Hedera Hashgraph, LLC</name>
		<url>https://hedera.com</url>
	</organization>

	<scm>
		<url>https://github.com/hashgraph/hedera-services</url>
		<connection>scm:git:git@github.com:hashgraph/hedera-services.git</connection>
		<developerConnection>scm:git:git@github.com:hashgraph/hedera-services.git</developerConnection>
		<tag>HEAD</tag>
	</scm>

	<developers>
		<developer>
			<name>Anirudh Ghanta</name>
			<email>anirudh.ghanta@hedera.com</email>
			<organization>Hedera Hashgraph, LLC</organization>
			<organizationUrl>https://www.hedera.com</organizationUrl>
		</developer>
		<developer>
			<name>Jeffrey Tang</name>
			<email>jeffrey@swirlds.com</email>
			<organization>Swirlds, Inc.</organization>
			<organizationUrl>https://www.swirlds.com</organizationUrl>
		</developer>
		<developer>
			<name>Michael Tinker</name>
			<email>michael.tinker@hedera.com</email>
			<organization>Hedera Hashgraph, LLC</organization>
			<organizationUrl>https://www.hedera.com</organizationUrl>
		</developer>
		<developer>
			<name>Neeharika Sompalli</name>
			<email>neeharika.sompalli@hedera.com</email>
			<organization>Hedera Hashgraph, LLC</organization>
			<organizationUrl>https://www.hedera.com</organizationUrl>
		</developer>
		<developer>
			<name>Nosh Mody</name>
			<email>nosh@swirlds.com</email>
			<organization>Swirlds, Inc.</organization>
			<organizationUrl>https://www.swirlds.com</organizationUrl>
		</developer>
	</developers>

	<ciManagement>
		<system>CircleCI</system>
		<url>https://circleci.com/gh/hashgraph/hedera-services</url>
	</ciManagement>

	<issueManagement>
		<system>GitHub</system>
		<url>https://github.com/hashgraph/hedera-services/issues</url>
	</issueManagement>

	<repositories>
		<repository>
			<snapshots>
				<enabled>false</enabled>
			</snapshots>
			<id>central</id>
			<name>Central Repository</name>
			<url>https://repo.maven.apache.org/maven2</url>
		</repository>
		<repository>
			<snapshots>
				<enabled>false</enabled>
			</snapshots>
			<id>besu</id>
			<name>Hyperledger Besu</name>
			<url>https://hyperledger.jfrog.io/artifactory/besu-maven</url>
		</repository>
		<repository>
			<id>ossrh-snapshots</id>
			<url>https://oss.sonatype.org/content/repositories/snapshots</url>
			<releases>
				<enabled>false</enabled>
			</releases>
			<snapshots>
				<enabled>true</enabled>
			</snapshots>
		</repository>
		<repository>
<<<<<<< HEAD
			<snapshots>
				<enabled>false</enabled>
			</snapshots>
			<id>sdk-staging</id>
			<name>0.26.x SDK</name>
			<url>https://oss.sonatype.org/content/repositories/comswirlds-1295</url>
=======
			<id>platform-maven-prerelease-channel</id>
			<url>https://us-maven.pkg.dev/swirlds-registry/maven-prerelease-channel</url>
			<releases>
				<enabled>true</enabled>
			</releases>
			<snapshots>
				<enabled>false</enabled>
			</snapshots>
		</repository>
		<repository>
			<id>maven-develop-commits</id>
			<url>https://us-maven.pkg.dev/swirlds-registry/maven-develop-commits</url>
			<releases>
				<enabled>true</enabled>
			</releases>
			<snapshots>
				<enabled>false</enabled>
			</snapshots>
		</repository>
		<repository>
			<id>platform-maven-adhoc-commits</id>
			<url>https://us-maven.pkg.dev/swirlds-registry/maven-adhoc-commits</url>
			<releases>
				<enabled>true</enabled>
			</releases>
			<snapshots>
				<enabled>false</enabled>
			</snapshots>
		</repository>
		<repository>
			<id>platform-maven-develop-daily-snapshots</id>
			<url>https://us-maven.pkg.dev/swirlds-registry/maven-develop-daily-snapshots</url>
			<releases>
				<enabled>false</enabled>
			</releases>
			<snapshots>
				<enabled>false</enabled>
			</snapshots>
		</repository>
		<repository>
			<id>platform-maven-develop-snapshots</id>
			<url>https://us-maven.pkg.dev/swirlds-registry/maven-develop-snapshots</url>
			<releases>
				<enabled>false</enabled>
			</releases>
			<snapshots>
				<enabled>true</enabled>
			</snapshots>
>>>>>>> b1df1176
		</repository>
	</repositories>
	<distributionManagement>
		<snapshotRepository>
			<id>ossrh</id>
			<url>https://oss.sonatype.org/content/repositories/snapshots</url>
		</snapshotRepository>
		<repository>
			<id>ossrh</id>
			<url>https://oss.sonatype.org/service/local/staging/deploy/maven2/</url>
		</repository>
	</distributionManagement>

	<licenses>
		<license>
			<distribution>repo</distribution>
			<name>Apache License 2.0</name>
			<url>https://github.com/hashgraph/hedera-services/blob/master/LICENSE</url>
		</license>
	</licenses>

	<properties>
		<project.build.sourceEncoding>UTF-8</project.build.sourceEncoding>

		<!-- Plugin property overrides -->
		<maven.compiler.source>17</maven.compiler.source>
		<maven.compiler.target>17</maven.compiler.target>

		<!-- Plugin custom properties -->
		<maven-jar.version>3.2.2</maven-jar.version>
		<maven-source.version>3.2.0</maven-source.version>
		<maven-resources.version>3.2.0</maven-resources.version>
		<maven-license.version>2.0.0</maven-license.version>
		<maven-compiler.version>3.10.1</maven-compiler.version>
		<maven-surefire.version>3.0.0-M5</maven-surefire.version>
		<maven-dependency.version>3.3.0</maven-dependency.version>
		<maven-versions.version>2.9.0</maven-versions.version>
		<maven-javadoc.version>3.3.2</maven-javadoc.version>

		<!-- Dependency properties in alphabetical order -->
		<besu.version>21.10.9</besu.version>
		<besu-native.version>0.4.3</besu-native.version>
		<bouncycastle.version>1.70</bouncycastle.version>
		<commons-codec.version>1.15</commons-codec.version>
		<commons-io.version>2.11.0</commons-io.version>
		<commons-lang3.version>3.12.0</commons-lang3.version>
		<dagger.version>2.41</dagger.version>
		<eddsa.version>0.3.0</eddsa.version>
		<ethereum-core.version>1.12.0-v0.5.0</ethereum-core.version>
		<grpc.version>1.39.0</grpc.version>
		<guava.version>31.1-jre</guava.version>
		<hapi-proto.version>0.26.0-SNAPSHOT</hapi-proto.version>
		<headlong.version>6.1.1</headlong.version>
		<javax.annotation-api.version>1.3.2</javax.annotation-api.version>
		<javax-inject.version>1</javax-inject.version>
		<log4j.version>2.17.2</log4j.version>
		<netty.version>4.1.66.Final</netty.version>
		<protobuf-java.version>3.19.4</protobuf-java.version>
		<swirlds.version>0.26.0-alpha.2</swirlds.version>
		<tuweni.version>2.1.0</tuweni.version>

		<!-- Test dependency properties in alphabetical order -->
		<hamcrest.version>2.2</hamcrest.version>
		<junit5.version>5.8.2</junit5.version>
		<mockito.version>4.4.0</mockito.version>
		<awaitility.version>4.2.0</awaitility.version>

		<!-- SonarCloud properties -->
		<jacoco.version>0.8.7</jacoco.version>
		<sonar.version>3.9.1.2184</sonar.version>

		<sonar.organization>hashgraph</sonar.organization>
		<sonar.host.url>https://sonarcloud.io</sonar.host.url>
		<sonar.language>java</sonar.language>
		<sonar.java.coveragePlugin>jacoco</sonar.java.coveragePlugin>
		<sonar.issue.ignore.multicriteria>e1,e2</sonar.issue.ignore.multicriteria>
		<!-- for license header -->
		<sonar.issue.ignore.multicriteria.e1.resourceKey>**/*.java</sonar.issue.ignore.multicriteria.e1.resourceKey>
		<sonar.issue.ignore.multicriteria.e1.ruleKey>java:S125</sonar.issue.ignore.multicriteria.e1.ruleKey>
		<!-- for deprecated code, mostly protobufs, to support backward compatibility for clients -->
		<sonar.issue.ignore.multicriteria.e2.resourceKey>**/*.java</sonar.issue.ignore.multicriteria.e2.resourceKey>
		<sonar.issue.ignore.multicriteria.e2.ruleKey>java:S1874</sonar.issue.ignore.multicriteria.e2.ruleKey>

		<project.build.outputTimestamp>2022-04-02T00:14:21Z</project.build.outputTimestamp>
	</properties>

	<modules>
		<module>hapi-utils</module>
		<module>hapi-fees</module>
		<module>hedera-node</module>
		<module>test-clients</module>
		<module>benchmarks</module>
	</modules>

	<build>
		<plugins>
			<plugin>
				<groupId>org.apache.maven.plugins</groupId>
				<artifactId>maven-release-plugin</artifactId>
				<version>3.0.0-M5</version>
				<configuration>
					<releaseProfiles>release</releaseProfiles>
					<autoVersionSubmodules>true</autoVersionSubmodules>
					<tagNameFormat>v@{project.version}</tagNameFormat>
					<scmDevelopmentCommitComment>
						@{prefix} Prepare for next dev iteration

						${git.signoff}
					</scmDevelopmentCommitComment>
					<scmReleaseCommitComment>
						@{prefix} Prepare release

						${git.signoff}
					</scmReleaseCommitComment>
					<scmBranchCommitComment>
						@{prefix} Create release branch

						${git.signoff}
					</scmBranchCommitComment>
					<preparationGoals>
						clean
						license:update-file-header
						verify
						exec:exec@stage-changes
					</preparationGoals>
				</configuration>
			</plugin>
			<plugin>
				<groupId>org.apache.maven.plugins</groupId>
				<artifactId>maven-javadoc-plugin</artifactId>
				<version>${maven-javadoc.version}</version>
				<configuration>
					<javadocExecutable>${java.home}/bin/javadoc</javadocExecutable>
					<!--					<failOnWarnings>true</failOnWarnings>-->
				</configuration>
				<executions>
					<execution>
						<phase>install</phase>
						<id>generate-javadocs</id>
					</execution>
				</executions>
			</plugin>
			<plugin>
				<groupId>org.codehaus.mojo</groupId>
				<artifactId>exec-maven-plugin</artifactId>
				<version>3.0.0</version>
				<executions>
					<execution>
						<id>stage-changes</id>
						<goals>
							<goal>exec</goal>
						</goals>
						<configuration>
							<executable>/bin/sh</executable>
							<commandlineArgs>
								-c 'echo "Nothing to do here."'
							</commandlineArgs>
						</configuration>
					</execution>
				</executions>
			</plugin>
			<plugin>
				<groupId>org.codehaus.mojo</groupId>
				<artifactId>license-maven-plugin</artifactId>
			</plugin>
			<plugin>
				<groupId>org.sonarsource.scanner.maven</groupId>
				<artifactId>sonar-maven-plugin</artifactId>
			</plugin>
			<plugin>
				<groupId>org.jacoco</groupId>
				<artifactId>jacoco-maven-plugin</artifactId>
				<executions>
					<execution>
						<id>jacoco-agent</id>
						<goals>
							<goal>prepare-agent</goal>
						</goals>
					</execution>
					<execution>
						<id>jacoco-report</id>
						<goals>
							<goal>report</goal>
						</goals>
					</execution>
				</executions>
			</plugin>
		</plugins>
		<pluginManagement>
			<plugins>
				<plugin>
					<!-- To re-generate the LICENSE.txt and copyright headers, execute the Maven goals
					"license:update-project-license" and "license:update-file-header". -->
					<groupId>org.codehaus.mojo</groupId>
					<artifactId>license-maven-plugin</artifactId>
					<version>${maven-license.version}</version>
					<configuration>
						<dryRun>false</dryRun>
						<canUpdateDescription>false</canUpdateDescription>
						<canUpdateCopyright>false</canUpdateCopyright>
						<includes>
							<include>**/*.java</include>
						</includes>
						<licenseName>apache_v2</licenseName>
						<roots>
							<root>src/main/java</root>
							<root>src/test/java</root>
						</roots>
						<processEndTag>‍</processEndTag>
						<processStartTag>‌</processStartTag>
						<sectionDelimiter>​</sectionDelimiter>
					</configuration>
				</plugin>
				<plugin>
					<groupId>org.jacoco</groupId>
					<artifactId>jacoco-maven-plugin</artifactId>
					<version>${jacoco.version}</version>
				</plugin>
				<plugin>
					<groupId>org.apache.maven.plugins</groupId>
					<artifactId>maven-compiler-plugin</artifactId>
					<version>${maven-compiler.version}</version>
					<configuration>
						<annotationProcessorPaths>
							<path>
								<groupId>com.google.dagger</groupId>
								<artifactId>dagger-compiler</artifactId>
								<version>${dagger.version}</version>
							</path>
						</annotationProcessorPaths>
					</configuration>
				</plugin>
				<plugin>
					<groupId>org.apache.maven.plugins</groupId>
					<artifactId>maven-jar-plugin</artifactId>
					<version>${maven-jar.version}</version>
				</plugin>
				<plugin>
					<groupId>org.apache.maven.plugins</groupId>
					<artifactId>maven-source-plugin</artifactId>
					<version>${maven-source.version}</version>
				</plugin>
				<plugin>
					<groupId>org.apache.maven.plugins</groupId>
					<artifactId>maven-resources-plugin</artifactId>
					<version>${maven-source.version}</version>
				</plugin>
				<plugin>
					<groupId>org.apache.maven.plugins</groupId>
					<artifactId>maven-dependency-plugin</artifactId>
					<version>${maven-dependency.version}</version>
				</plugin>
				<plugin>
					<groupId>org.apache.maven.plugins</groupId>
					<artifactId>maven-surefire-plugin</artifactId>
					<version>${maven-surefire.version}</version>
					<configuration>
						<forkCount>3</forkCount>
						<reuseForks>true</reuseForks>
						<argLine>@{argLine} -Xmx5120m</argLine>
						<useSystemClassLoader>false</useSystemClassLoader>
					</configuration>
				</plugin>
				<plugin>
					<groupId>org.codehaus.mojo</groupId>
					<artifactId>versions-maven-plugin</artifactId>
					<version>${maven-versions.version}</version>
				</plugin>
				<plugin>
					<groupId>org.sonarsource.scanner.maven</groupId>
					<artifactId>sonar-maven-plugin</artifactId>
					<version>${sonar.version}</version>
				</plugin>
			</plugins>
		</pluginManagement>
	</build>

	<dependencyManagement>
		<dependencies>
			<dependency>
				<groupId>org.bouncycastle</groupId>
				<artifactId>bcprov-jdk15on</artifactId>
				<version>${bouncycastle.version}</version>
			</dependency>
			<dependency>
				<groupId>org.bouncycastle</groupId>
				<artifactId>bcpkix-jdk15on</artifactId>
				<version>${bouncycastle.version}</version>
			</dependency>
			<dependency>
				<groupId>org.apache.tuweni</groupId>
				<artifactId>tuweni-units</artifactId>
				<version>${tuweni.version}</version>
			</dependency>
			<dependency>
				<groupId>org.hyperledger.besu</groupId>
				<artifactId>bls12-381</artifactId>
				<version>${besu-native.version}</version>
			</dependency>
			<dependency>
				<groupId>org.hyperledger.besu</groupId>
				<artifactId>secp256k1</artifactId>
				<version>${besu-native.version}</version>
			</dependency>
			<dependency>
				<groupId>org.hyperledger.besu</groupId>
				<artifactId>evm</artifactId>
				<version>${besu.version}</version>
			</dependency>
			<dependency>
				<groupId>org.hyperledger.besu</groupId>
				<artifactId>besu-datatypes</artifactId>
				<version>${besu.version}</version>
			</dependency>
			<dependency>
				<groupId>org.hyperledger.besu.internal</groupId>
				<artifactId>crypto</artifactId>
				<version>${besu.version}</version>
			</dependency>
			<dependency>
				<groupId>com.esaulpaugh</groupId>
				<artifactId>headlong</artifactId>
				<version>${headlong.version}</version>
			</dependency>
			<dependency>
				<groupId>io.grpc</groupId>
				<artifactId>grpc-bom</artifactId>
				<version>${grpc.version}</version>
				<type>pom</type>
				<scope>import</scope>
			</dependency>
			<dependency>
				<groupId>io.netty</groupId>
				<artifactId>netty-bom</artifactId>
				<version>${netty.version}</version>
				<type>pom</type>
				<scope>import</scope>
			</dependency>
			<dependency>
				<groupId>com.swirlds</groupId>
				<artifactId>swirlds-virtualmap</artifactId>
				<version>${swirlds.version}</version>
			</dependency>
			<dependency>
				<groupId>com.swirlds</groupId>
				<artifactId>swirlds-jasperdb</artifactId>
				<version>${swirlds.version}</version>
			</dependency>
			<dependency>
				<groupId>com.swirlds</groupId>
				<artifactId>swirlds-platform-core</artifactId>
				<version>${swirlds.version}</version>
			</dependency>
			<dependency>
				<groupId>com.swirlds</groupId>
				<artifactId>swirlds-fchashmap</artifactId>
				<version>${swirlds.version}</version>
			</dependency>
			<dependency>
				<groupId>com.swirlds</groupId>
				<artifactId>swirlds-fcqueue</artifactId>
				<version>${swirlds.version}</version>
			</dependency>
			<dependency>
				<groupId>com.swirlds</groupId>
				<artifactId>swirlds-merkle</artifactId>
				<version>${swirlds.version}</version>
			</dependency>
			<dependency>
				<groupId>org.junit</groupId>
				<artifactId>junit-bom</artifactId>
				<version>${junit5.version}</version>
				<type>pom</type>
				<scope>import</scope>
			</dependency>
			<dependency>
				<groupId>com.hedera.hashgraph</groupId>
				<artifactId>ethereumj-core</artifactId>
				<version>${ethereum-core.version}</version>
				<exclusions>
					<exclusion>
						<groupId>*</groupId>
						<artifactId>junit</artifactId>
					</exclusion>
					<exclusion>
						<groupId>com.cedarsoftware</groupId>
						<artifactId>*</artifactId>
					</exclusion>
					<exclusion>
						<groupId>com.googlecode.json-simple</groupId>
						<artifactId>*</artifactId>
					</exclusion>
					<exclusion>
						<groupId>io.netty</groupId>
						<artifactId>*</artifactId>
					</exclusion>
					<exclusion>
						<groupId>org.apache.logging.log4j</groupId>
						<artifactId>*</artifactId>
					</exclusion>
					<exclusion>
						<groupId>org.ethereum</groupId>
						<artifactId>*</artifactId>
					</exclusion>
					<exclusion>
						<groupId>org.iq80.leveldb</groupId>
						<artifactId>*</artifactId>
					</exclusion>
					<exclusion>
						<groupId>org.slf4j</groupId>
						<artifactId>*</artifactId>
					</exclusion>
					<exclusion>
						<groupId>org.xerial.snappy</groupId>
						<artifactId>*</artifactId>
					</exclusion>
				</exclusions>
			</dependency>
		</dependencies>
	</dependencyManagement>

	<dependencies>
		<dependency>
			<groupId>com.google.dagger</groupId>
			<artifactId>dagger</artifactId>
			<version>${dagger.version}</version>
		</dependency>
		<dependency>
			<groupId>commons-codec</groupId>
			<artifactId>commons-codec</artifactId>
			<version>${commons-codec.version}</version>
		</dependency>
		<dependency>
			<groupId>commons-io</groupId>
			<artifactId>commons-io</artifactId>
			<version>${commons-io.version}</version>
		</dependency>
		<dependency>
			<groupId>com.google.guava</groupId>
			<artifactId>guava</artifactId>
			<version>${guava.version}</version>
		</dependency>
		<dependency>
			<groupId>com.google.protobuf</groupId>
			<artifactId>protobuf-java</artifactId>
			<version>${protobuf-java.version}</version>
		</dependency>
		<dependency>
			<groupId>com.hedera.hashgraph</groupId>
			<artifactId>hedera-protobuf-java-api</artifactId>
			<version>${hapi-proto.version}</version>
			<exclusions>
				<exclusion>
					<groupId>*</groupId>
					<artifactId>*</artifactId>
				</exclusion>
			</exclusions>
		</dependency>
		<dependency>
			<groupId>com.swirlds</groupId>
			<artifactId>swirlds-common</artifactId>
			<version>${swirlds.version}</version>
		</dependency>
		<dependency>
			<groupId>javax.annotation</groupId>
			<artifactId>javax.annotation-api</artifactId>
			<version>${javax.annotation-api.version}</version>
		</dependency>
		<dependency>
			<groupId>javax.inject</groupId>
			<artifactId>javax.inject</artifactId>
			<version>${javax-inject.version}</version>
		</dependency>
		<dependency>
			<groupId>net.i2p.crypto</groupId>
			<artifactId>eddsa</artifactId>
			<version>${eddsa.version}</version>
		</dependency>
		<dependency>
			<groupId>org.apache.commons</groupId>
			<artifactId>commons-lang3</artifactId>
			<version>${commons-lang3.version}</version>
		</dependency>
		<!-- Logging dependencies -->
		<dependency>
			<groupId>org.apache.logging.log4j</groupId>
			<artifactId>log4j-api</artifactId>
			<version>${log4j.version}</version>
		</dependency>
		<dependency>
			<groupId>org.apache.logging.log4j</groupId>
			<artifactId>log4j-core</artifactId>
			<version>${log4j.version}</version>
		</dependency>
		<dependency>
			<groupId>com.cedarsoftware</groupId>
			<artifactId>java-util</artifactId>
			<version>2.0.0</version>
		</dependency>
		<dependency>
			<groupId>org.apache.tuweni</groupId>
			<artifactId>tuweni-bytes</artifactId>
			<version>2.1.0</version>
		</dependency>
		<!-- Test dependencies -->
		<dependency>
			<groupId>org.hamcrest</groupId>
			<artifactId>hamcrest</artifactId>
			<version>${hamcrest.version}</version>
			<scope>test</scope>
		</dependency>
		<dependency>
			<groupId>org.junit.jupiter</groupId>
			<artifactId>junit-jupiter-api</artifactId>
			<version>${junit5.version}</version>
		</dependency>
		<dependency>
			<groupId>org.junit.jupiter</groupId>
			<artifactId>junit-jupiter-params</artifactId>
			<version>${junit5.version}</version>
			<scope>test</scope>
		</dependency>
		<dependency>
			<groupId>org.mockito</groupId>
			<artifactId>mockito-core</artifactId>
			<version>${mockito.version}</version>
			<scope>test</scope>
		</dependency>
		<dependency>
			<groupId>org.mockito</groupId>
			<artifactId>mockito-junit-jupiter</artifactId>
			<version>${mockito.version}</version>
			<scope>test</scope>
		</dependency>
		<dependency>
			<groupId>org.awaitility</groupId>
			<artifactId>awaitility</artifactId>
			<version>${awaitility.version}</version>
			<scope>test</scope>
		</dependency>
	</dependencies>

	<profiles>
		<profile>
			<id>release</id>
			<build>
				<plugins>
					<plugin>
						<groupId>org.apache.maven.plugins</groupId>
						<artifactId>maven-javadoc-plugin</artifactId>
						<version>${maven-javadoc.version}</version>
						<configuration>
							<javadocExecutable>${java.home}/bin/javadoc</javadocExecutable>
							<!--							<failOnWarnings>true</failOnWarnings>-->
						</configuration>
						<executions>
							<execution>
								<phase>deploy</phase>
								<id>attach-javadocs</id>
								<goals>
									<goal>jar</goal>
								</goals>
							</execution>
						</executions>
					</plugin>
					<plugin>
						<groupId>org.apache.maven.plugins</groupId>
						<artifactId>maven-gpg-plugin</artifactId>
						<version>3.0.1</version>
						<executions>
							<execution>
								<id>sign-artifacts</id>
								<phase>deploy</phase>
								<goals>
									<goal>sign</goal>
								</goals>
								<configuration>
									<gpgArguments>
										<arg>--pinentry-mode</arg>
										<arg>loopback</arg>
									</gpgArguments>
								</configuration>
							</execution>
						</executions>
					</plugin>
					<plugin>
						<groupId>org.sonatype.plugins</groupId>
						<artifactId>nexus-staging-maven-plugin</artifactId>
						<version>1.6.12</version>
						<executions>
							<execution>
								<id>default-deploy</id>
								<phase>deploy</phase>
								<goals>
									<goal>deploy</goal>
								</goals>
							</execution>
						</executions>
						<configuration>
							<serverId>ossrh</serverId>
							<nexusUrl>https://oss.sonatype.org/</nexusUrl>
							<skipStaging>false</skipStaging>
						</configuration>
					</plugin>
				</plugins>
			</build>
		</profile>
	</profiles>
</project><|MERGE_RESOLUTION|>--- conflicted
+++ resolved
@@ -27,18 +27,36 @@
 
 	<developers>
 		<developer>
+			<name>Abhishek Pandey</name>
+			<email>abhishek.pandey@hedera.com</email>
+			<organization>Hedera Hashgraph, LLC</organization>
+			<organizationUrl>https://www.hedera.com</organizationUrl>
+		</developer>
+		<developer>
 			<name>Anirudh Ghanta</name>
 			<email>anirudh.ghanta@hedera.com</email>
 			<organization>Hedera Hashgraph, LLC</organization>
 			<organizationUrl>https://www.hedera.com</organizationUrl>
 		</developer>
 		<developer>
+			<name>Cesar Vazquez</name>
+			<email>cesarvazquez@swirlds.com</email>
+			<organization>Swirlds, Inc.</organization>
+			<organizationUrl>https://www.swirlds.com</organizationUrl>
+		</developer>
+		<developer>
 			<name>Jeffrey Tang</name>
 			<email>jeffrey@swirlds.com</email>
 			<organization>Swirlds, Inc.</organization>
 			<organizationUrl>https://www.swirlds.com</organizationUrl>
 		</developer>
 		<developer>
+			<name>Leo Jiang</name>
+			<email>leo.jiang@hedera.com</email>
+			<organization>Hedera Hashgraph, LLC</organization>
+			<organizationUrl>https://www.hedera.com</organizationUrl>
+		</developer>
+		<developer>
 			<name>Michael Tinker</name>
 			<email>michael.tinker@hedera.com</email>
 			<organization>Hedera Hashgraph, LLC</organization>
@@ -56,6 +74,18 @@
 			<organization>Swirlds, Inc.</organization>
 			<organizationUrl>https://www.swirlds.com</organizationUrl>
 		</developer>
+		<developer>
+			<name>Qian Qiu</name>
+			<email>qianqiu@swirlds.com</email>
+			<organization>Swirlds, Inc.</organization>
+			<organizationUrl>https://www.swirlds.com</organizationUrl>
+		</developer>
+		<developer>
+			<name>Quan Nguyen</name>
+			<email>quan.nguyen@hedera.com</email>
+			<organization>Hedera Hashgraph, LLC</organization>
+			<organizationUrl>https://www.hedera.com</organizationUrl>
+		</developer>
 	</developers>
 
 	<ciManagement>
@@ -96,14 +126,6 @@
 			</snapshots>
 		</repository>
 		<repository>
-<<<<<<< HEAD
-			<snapshots>
-				<enabled>false</enabled>
-			</snapshots>
-			<id>sdk-staging</id>
-			<name>0.26.x SDK</name>
-			<url>https://oss.sonatype.org/content/repositories/comswirlds-1295</url>
-=======
 			<id>platform-maven-prerelease-channel</id>
 			<url>https://us-maven.pkg.dev/swirlds-registry/maven-prerelease-channel</url>
 			<releases>
@@ -152,7 +174,14 @@
 			<snapshots>
 				<enabled>true</enabled>
 			</snapshots>
->>>>>>> b1df1176
+		</repository>
+		<repository>
+			<snapshots>
+				<enabled>false</enabled>
+			</snapshots>
+			<id>sdk-staging</id>
+			<name>0.26.x SDK</name>
+			<url>https://oss.sonatype.org/content/repositories/comswirlds-1295</url>
 		</repository>
 	</repositories>
 	<distributionManagement>
