--- conflicted
+++ resolved
@@ -1495,15 +1495,12 @@
               branches:
                 ignore:
                   - /.*-PERF/
-<<<<<<< HEAD
                   - 0940-M-CreateYahcli
-=======
             workflow-name: "Continuous integration"
         - build-platform-and-services:
             context: SonarCloud
             requires:
               - build-artifact
->>>>>>> 2e8bbe6f
             workflow-name: "Continuous integration GCP"
         - run-continuous-integration-gcp:
             context: Slack
@@ -1514,15 +1511,6 @@
               - attach_workspace:
                   at: /
             workflow-name: "Continuous Integration GCP"
-<<<<<<< HEAD
-            filters:
-              branches:
-                ignore:
-                  - 0940-M-CreateYahcli
-                  - /.*-PERF/
-                  - /.*-REGRESSION/
-=======
->>>>>>> 2e8bbe6f
 
   continuous-integration:
     jobs:
@@ -1531,10 +1519,9 @@
           filters:
             branches:
               ignore:
-                - 0940-M-CreateYahcli
                 - /.*-PERF/
                 - /.*-REGRESSION/
-
+                - 0940-M-CreateYahcli
           workflow-name: "Continuous integration"
       - start-singlejob-testnet:
           context: Slack
