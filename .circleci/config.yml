version: 2.1

commands:
  install-tools:
    description: Install tools for JRS regression
    steps:
      - run:
          name: Install necessary tools
          command: |
            sudo apt update -y;
            sudo apt install -y net-tools;
            sudo apt-get install -y apt-utils;
            sudo apt install -y curl;
            sudo apt install -y python3.7;
            sudo rm /usr/bin/python3;
            sudo ln -s python3.7 /usr/bin/python3;
            sudo apt install -y python3-pip;
            pip3 install --upgrade pip;
            pip3 -q install matplotlib;
            sudo apt-get install -y python3-setuptools;
            pip3 install awscli;
      - run:
          name: Install gcloud cli
          command: |
            apt-get update || apt-get update;
            curl https://sdk.cloud.google.com > install.sh;
            bash install.sh --disable-prompts;
      - run:
          name: Authenticate gcloud cli
          command: |
            echo 'export PATH=/root/google-cloud-sdk/bin:$PATH' >> /root/.bashrc;
            source /root/.bashrc; source /root/google-cloud-sdk/completion.bash.inc;
            source /root/google-cloud-sdk/path.bash.inc;
            echo $GCLOUD_SERVICE_KEY > /tmp/gcloud-service-key.json;
            gcloud auth activate-service-account --key-file=/tmp/gcloud-service-key.json;
            gcloud --quiet config set project ${GOOGLE_PROJECT_ID};
            gcloud --quiet config set compute/zone ${GOOGLE_COMPUTE_ZONE};

  ensure-env-vars:
    description: Ensure the builtin CircleCI env vars are available
    steps:
      - run:
          name: Ensure the builtin CircleCI env vars are available
          command: |
            /repo/.circleci/scripts/ensure-builtin-env-vars.sh

  send-report-to-slack:
    parameters:
      workflow-name:
        description: name of the workflow
        type: string
        default: "continuous integration"
      slack-channel:
        description: name of the slack channel to send report to
        type: string
        default: "hedera-cicd"
      status:
        description: status of the workflow
        type: string
        default: "Passed"
    steps:
      - run:
          name: Send a successful report to slack
          command: |
            /repo/.circleci/scripts/prepare-slack-message.sh \
                "<< parameters.workflow-name >>"
            echo "<< parameters.status >>"  >> /repo/diagnostics/slack_msg.txt
            /repo/.circleci/scripts/call-svcs-app-slack.sh \
                -c << parameters.slack-channel >> \
                -t /repo/diagnostics/slack_msg.txt \
                -s << parameters.status >>


  validate-feature-update-test-report:
    description: Validate feature update test result
    parameters:
      slack-channel:
        description: slack channel to publish to
        type: string
        default: 'hedera-cicd'
      status:
        description: test finishing status
        type: string
        default: 'Passed'
      workflow-name:
        description: test finishing status
        type: string
        default: 'none-workflow'

    steps:
      - run:
          name: Final summary of workflow
          command: |
            /repo/.circleci/scripts/final-summary.sh \
                << parameters.workflow-name >>

      - run:
          name: 'send feature update test result to slack'
          command: |
            /repo/.circleci/scripts/call-svcs-app-slack.sh \
                -c << parameters.slack-channel >> \
                -t /repo/client-logs/feature-update-regression-report.txt \
                -s << parameters.status >>

  validate-record-streams:
    description: Download and validate the record streaming data
    parameters:
      perf-run:
        description: If in perf run, the output handling needs to be tolerant of small portion of censensus time out cases.
        type: boolean
        default: false
    steps:
      - download-record-streams
      - run-record-stream-validator

  download-record-streams:
    description: Fetch the record files and sigs
    steps:
      - run:
          name: Fetch record stream data from testnet nodes
          command: |
            /repo/.circleci/scripts/trap-failable-for-tf-cleanup.sh \
              '/repo/.circleci/scripts/download_record_stream_data.sh'
  run-record-stream-validator:
    description: Check the record file sigs and running hashes
    parameters:
      perf-run:
        description: If in perf run, the output handling needs to be tolerant of small portion of censensus time out cases.
        type: boolean
        default: false
    steps:
      - run-eet-suites:
          dsl-args: "RecordStreamValidation"
          ci-properties-map: "recordStreamsDir=/repo/recordstreams"

# insight py is removed from services repo and is stages in platform regression repo.
# we no longer use this job for publishing stats.
  publish-platform-stats:
    description: Generate the insight.py PDF and publish it (e.g. to Slack)
    parameters:
      source-desc:
        type: string
        description: Human-readable summary of the source of these stats
        default: 'a variety of test scenarios'
      append-to-last-stats:
        type: string
        description: Append to last-downloaded stats b/c node restarted
        default: 'false'
      publish-to-slack:
        description: publish to slack channel
        type: boolean
        default: true
      workflow-name:
        type: string
        description: which workflow results to report
        default: 'nightly-regression'

    steps:
      - run:
          name: Fetch stats from spot nodes
          command: |
              /repo/.circleci/scripts/collect-node-stats.sh \
                '<< parameters.append-to-last-stats >>'
      - when:
          condition: << parameters.publish-to-slack >>
          steps:
            - run:
                name: Final summary of workflow
                command: |
                  /repo/.circleci/scripts/final-summary.sh \
                      << parameters.workflow-name >>
            - run:
                name: Generate the insight.py PDF
                command: |
                  /repo/.circleci/scripts/trap-failable-for-tf-cleanup.sh \
                     '/repo/.circleci/scripts/gen-stat-insight-pdf.sh'
            - run:
                name: 'Upload the PDF to Slack #hedera-regression channel'
                command: |
                  /repo/.circleci/scripts/publish-stats-pdf-to-slack.sh \
                     "<< parameters.source-desc >>"
  svc-app-slack-msg:
    description: Send a message to Slack via the Services Regression app
    parameters:
      text:
        description: Some literal content to send to Slack.
        type: string
      github-user:
        description: A GitHub user to mention
        type: string
        default: 'nobody-in-particular'
      channel:
        description: A channel ID to target.
        type: string
        default: hedera-regression
      readable:
        description: Human-readable channel description.
        type: string
        default: 'hedera-regression'
    steps:
      - run:
          name: Create a tmp file with the message text.
          command: |
            echo '<< parameters.text >>' > /repo/msg.txt
      - run:
          name: "Say '<< parameters.text >>' to #<< parameters.readable >>"
          command: |
            /repo/.circleci/scripts/call-svcs-app-slack.sh \
                -t /repo/msg.txt \
                -c << parameters.channel >> \
                --github-user << parameters.github-user >>
  svc-app-slack-upload:
    description: Upload a file to Slack via the Services Regression app
    parameters:
      file:
        description: Path of file to upload.
        type: string
      channel:
        description: A channel ID to target.
        type: string
        default: CKWHL8R9A
      readable:
        description: Human-readable channel description.
        type: string
        default: 'hedera-regression'
    steps:
      - run:
          name: "Upload << parameters.file >> to #<< parameters.readable >>"
          command: |
            /repo/.circleci/scripts/call-svcs-app-slack.sh \
                -f << parameters.file >> \
                -c << parameters.channel >>
  cleanup-client-log-storage:
    description: Cleanup test client log storage
    parameters:
      workflow-name:
        description: The current workflow tag
        type: string
        default: 'none-workflow'
    steps:
      - run:
          name: Cleanup old test client log storage
          command: |
            /repo/.circleci/scripts/cleanup-testclient-logs.sh \
               << parameters.workflow-name >>

  save-this-job-client-logs:
    description: Save this client side log files for this job
    parameters:
      workflow-name:
        description: The current workflow name
        type: string
        default: 'none-workflow'
    steps:
      - run:
          name: Save the client side log files for this job
          command: |
            /repo/.circleci/scripts/save-default-client-logs.sh \
               << parameters.workflow-name >>

  fetch-testnet-control-assets:
    description: Add SSH keys, HCL scripts, Ansible playbooks to start testnet
    parameters:
      infra-branch:
        description: Which branch of infrastructure repo to use
        type: string
        default: 'master'
      infra-sha1:
        description: Which commit sha1 of infrastructure repo to use
        type: string
        default: 'HEAD'
    steps:
      - attach_workspace:
          at: /
      - add_ssh_keys:
          fingerprints:
            - "cf:b2:68:a6:65:3f:98:d2:78:18:45:96:b4:fa:b9:1d"
            - "e7:a6:3e:34:3e:d8:fe:64:2c:7f:b6:57:45:03:44:ac"
            - "e7:fd:e2:48:9c:a1:b7:40:95:03:ab:a4:a5:5c:34:21"
      - run:
          name: Checkout infrastructure repo
          command: |
            /repo/.circleci/scripts/trap-failure-report.sh \
              '/repo/.circleci/scripts/clone-infra-repo.sh << parameters.infra-branch >> \
                  << parameters.infra-sha1 >>'
  provision-testnet-hosts:
    description: Provision hosts using Terraform
    parameters:
      num-hosts:
        description: Number of hosts to provision
        type: integer
        default: 4
      liveness-timeout-secs:
        description: Secs to wait for hosts to become available on port 22
        type: integer
        default: 60
      var-file:
        description: Terraform vars to use
        type: string
      var-region:
        description: Configurable region to override pre-defined in terraform config file.
        type: string
        default: 'us-east-1'
      var-ami-id:
        description: ami-id to override pre-defined. Need to be used together with var-region
        type: string
        default: \"\"
    steps:
      - run:
          name: Create Terraform workspace with << parameters.num-hosts >> hosts
          command: |
            /repo/.circleci/scripts/trap-failable-for-tf-cleanup.sh \
                '/repo/.circleci/scripts/create-tf-workspace.sh \
                    << parameters.num-hosts >> \
                    << parameters.liveness-timeout-secs >> \
                    << parameters.var-file >> \
                    << parameters.var-region >> \
                    << parameters.var-ami-id >> '
  pause:
    description: Pause for a given number of seconds
    parameters:
      forSecs:
        type: integer
      reason:
        type: string
        default: ''
    steps:
      - run:
          name: Sleep for << parameters.forSecs >> secs << parameters.reason >>
          command: sleep << parameters.forSecs >>

  prepare-testnet-hosts:
    description: Pickup an existing test net created by terraform through environment varible. No need to pass parameters here.
    steps:
      - run:
          name: Prepare an existing testnet
          command: |
            /repo/.circleci/scripts/trap-failable-for-tf-cleanup.sh \
               '/repo/.circleci/scripts/prepare-testnet.sh'
  deploy-testnet-nodes:
    description: Deploy testnet nodes using Ansible
    parameters:
      liveness-timeout-secs:
        description: Secs to wait for nodes to be reachable
        type: integer
      use-hugepage:
        description: let ansible to deploy in hugepage mode
        type: string
        default: 'false'
    steps:
      - run:
          name: Deploy testnet via Ansible
          command: |
            /repo/.circleci/scripts/trap-failable-for-tf-cleanup.sh \
                '/repo/.circleci/scripts/deploy-testnet.sh \
                     << parameters.liveness-timeout-secs >> << parameters.use-hugepage >>'
  ensure-testnet-for-reruns:
    description: Ensure reruns from failed jobs have a testnet
    steps:
      - run:
          name: Create a job-scoped testnet if none is available
          command: |
            /repo/.circleci/scripts/start-job-scoped-testnet-if-req.sh
      - run:
          name: Import certificates to Java cacerts keystore
          command: |
            /repo/.circleci/scripts/trap-failable-for-tf-cleanup.sh \
               '/repo/.circleci/scripts/import-certificates-to-java-cacerts-keystore.sh'
  cleanup-rerun-testnet-if-present:
    description: Cleanup any testnet created for a rerun job
    steps:
      - run:
          name: Teardown the job-scoped testnet if present
          command: |
            /repo/.circleci/scripts/stop-job-scoped-testnet-if-req.sh
  start-testnet:
    description: Create or use a testnet for the HAPI clients to exercise
    parameters:
      use-existing-network:
        description: tell Circleci to use pre-provisioned testnet instead of creating new a new one.
        type: boolean
        default: false
      var-file:
        description: Terraform vars to use
        type: string
        default: "ci.tfvars"
      infra-branch:
        description: Infrastructure branch to use
        type: string
        default: "hashgraph-hedera-services"
      use-hugepage:
        description: Tell ansible to use hugepage mode when deploying
        type: boolean
        default: false
    steps:
      - fetch-testnet-control-assets:
          infra-branch: << parameters.infra-branch >>
      - unless:
          condition: << parameters.use-existing-network >>
          steps:
            - run: echo "Need to create new spot test net"
            - provision-testnet-hosts:
                liveness-timeout-secs: 120
                var-file: '<< parameters.var-file >>'
                var-region: "us-east-1"
      - when:
          condition: << parameters.use-existing-network >>
          steps:
            - run: echo "Use existing network..."
            - prepare-testnet-hosts
      - run:
          name: Generate self signed certificates for nodes
          command: |
            /repo/.circleci/scripts/generate-self-signed-certificates.sh | \
              tee -a /repo/test-clients/output/hapi-client.log
      - unless:
          condition: << parameters.use-hugepage >>
          steps:
            - deploy-testnet-nodes:
                liveness-timeout-secs: 120
      - when:
          condition: << parameters.use-hugepage >>
          steps:
            - run: echo "Use hugepage mode..."
            - deploy-testnet-nodes:
                liveness-timeout-secs: 120
                use-hugepage: 'true'
      - pause:
          forSecs: 30
      - run:
          name: Disallow any postgres upgrade by apt
          command: |
            /repo/.circleci/scripts/trap-failable-for-tf-cleanup.sh \
                '/repo/.circleci/scripts/disallow-postgres-upgrade.sh'
      - run:
          name: Check logs to see if nodes are brought up with TLS GRPC servers
          command: |
            /repo/.circleci/scripts/show_logs.sh
      - run:
          name: Test TLS connections
          command: |
            /repo/.circleci/scripts/test-tls-connections.sh \
              | tee -a /repo/test-clients/output/hapi-client.log
      - persist_to_workspace:
          root: /
          paths:
            - repo/.circleci
            - repo/certificates
            - infrastructure
  postgres-status:
    description: Summarize PostgreSQL status on the nodes
    steps:
      - run:
          name: Summarize postgres status
          command: |
            /repo/.circleci/scripts/trap-failable-for-tf-cleanup.sh \
                '/repo/.circleci/scripts/check-postgres-status.sh'
  postgres-get-counts:
    description: Get the number of binary objects in the database
    steps:
      - run:
          name: Get Binary Object Counts
          command: |
            /repo/.circleci/scripts/trap-failable-for-tf-cleanup.sh \
                '/repo/.circleci/scripts/postgres-get-counts.sh'
  postgres-verify-counts:
    description: Verify the number of binary objects in the database
    parameters:
      expected-difference:
        description: Expected difference in number of binary objects
        type: integer
    steps:
      - run:
          name: Verify Binary Object Counts
          command: |
            /repo/.circleci/scripts/trap-failable-for-tf-cleanup.sh \
                '/repo/.circleci/scripts/postgres-verify-counts.sh \
                    << parameters.expected-difference >>'
  reboot-testnet:
    description: Reboot testnet nodes using Ansible
    parameters:
      liveness-timeout-secs:
        description: Secs to wait for nodes to be reachable
        type: integer
    steps:
      - run:
          name: Reboot testnet via Ansible
          command: |
            /repo/.circleci/scripts/trap-failable-for-tf-cleanup.sh \
                '/repo/.circleci/scripts/reboot-testnet.sh'
  cleanup-testnet:
    description: Cleanup Terraform resources for the testnet
    parameters:
      var-file:
        description: Terraform vars to use
        type: string
        default: "ci.tfvars"
    steps:
      - run:
          name: Process Terraform workspace at the end
          command: |
            /repo/.circleci/scripts/destroy-tf-workspace.sh \
                '<< parameters.var-file >>'
  check-logs-for-catastrophe:
    description: Scan the logs for any catastrophic failures in Services
    parameters:
      catastrophe-pattern-sh:
        description: Command returning the Services catastrophe pattern
        type: string
        default: /repo/.circleci/scripts/get-catastrophe-pattern.sh
    steps:
      - run:
          name: Scan logs for catastrophic failures
          command: |
            /repo/.circleci/scripts/trap-failable-for-tf-cleanup.sh \
                '/repo/.circleci/scripts/scan-logs-for-catastrophes.sh \
                    << parameters.catastrophe-pattern-sh >>'
  check-logs-for-iss:
    description: Scan the logs for any invalid state signatures
    parameters:
      iss-pattern-sh:
        description: A bash command returning the ISS pattern
        type: string
        default: /repo/.circleci/scripts/get-iss-pattern.sh
    steps:
      - run:
          name: Scan logs for ISS
          command: |
            /repo/.circleci/scripts/trap-failable-for-tf-cleanup.sh \
                '/repo/.circleci/scripts/scan-logs-for-iss.sh \
                    << parameters.iss-pattern-sh >>'

  run-jrs-experiment:
    description: Run JRS experiment json
    parameters:
      experiment-name:
        type: string
        default: ""
    steps:
      - run:
          name: Run experiment << parameters.experiment-name >>
          no_output_timeout: 30m
          command: |
            cd /swirlds-platform/regression;
            source /root/.bashrc; source /root/google-cloud-sdk/completion.bash.inc; source /root/google-cloud-sdk/path.bash.inc;
            ./regression_services_circleci.sh configs/services/suites/daily/<< parameters.experiment-name >> /repo

  run-eet-suites:
    description: Run end-to-end tests
    parameters:
      node-terraform-index:
        description: Index into array of Terraform-provisioned hosts
        type: integer
        default: 0
      node-account:
        description: Seq num of the Hedera account id for specified node.
        type: integer
        default: 3
      dsl-args:
        description: Args for the EET suite runner main method
        type: string
      ci-properties-map:
        description: Key=value pairs to configure suite behavior
        type: string
        default: ''
      perf-run:
        description: If in perf run, the output handling needs to be tolerant of small portion of censensus time out cases.
        type: boolean
        default: false
    steps:
      - postgres-status
      - unless:
          condition: << parameters.perf-run >>
          steps:
            - run:
                name: Run end-to-end tests '<< parameters.dsl-args >>'
                command: |
                  CI_PROPERTIES_MAP="<< parameters.ci-properties-map >>" \
                  DSL_SUITE_RUNNER_ARGS="<< parameters.dsl-args >>" \
                  /repo/.circleci/scripts/trap-failable-for-tf-cleanup.sh \
                      '/repo/.circleci/scripts/run-scenario-test.sh \
                          com.hedera.services.bdd.suites.SuiteRunner \
                          << parameters.node-terraform-index >> \
                          << parameters.node-account >>'
                no_output_timeout: 60m

      - when:
          condition: << parameters.perf-run >>
          steps:
            - run:
                name: Run end-to-end tests '<< parameters.dsl-args >>'
                command: |
                  CI_PROPERTIES_MAP="<< parameters.ci-properties-map >>" \
                  DSL_SUITE_RUNNER_ARGS="<< parameters.dsl-args >>" \
                  /repo/.circleci/scripts/trap-failable-for-tf-cleanup.sh \
                      '/repo/.circleci/scripts/run-umbrella-redux.sh \
                          com.hedera.services.bdd.suites.SuiteRunner \
                          << parameters.node-terraform-index >> \
                          << parameters.node-account >>'
                no_output_timeout: 60m
      - check-logs-for-iss
  run-property-driven-scenario-test:
    description: |
      Run a self-validating HAPI API scenario that takes non-standard args and
      gets all its host information from the various properties files.
    parameters:
      fqcn:
        description: Fully qualified class name of self-validating test.
        type: string
      args:
        description: Command line args to use.
        type: string
        default: ''
    steps:
      - postgres-status
      - run:
          name: Run self-validating HAPI scenario '<< parameters.fqcn >>'
          command: |
            /repo/.circleci/scripts/trap-failable-for-tf-cleanup.sh \
                '/repo/.circleci/scripts/run-property-driven-scenario-test.sh \
                    << parameters.fqcn >> \
                    << parameters.args >>'
      - check-logs-for-iss
  run-scenario-test:
    description: Run a self-validating HAPI API test scenario.
    parameters:
      fqcn:
        description: Fully qualified class name of self-validating test.
        type: string
      node-terraform-index:
        description: Index into array of Terraform-provisioned hosts.
        type: integer
        default: 0
      node-account:
        description: Seq num of the Hedera account id for specified node.
        type: integer
        default: 3
      other-args:
        description: Any other args consumed by the scenario main method.
        type: string
        default: ''
    steps:
      - postgres-status
      - run:
          name: Run self-validating HAPI scenario '<< parameters.fqcn >>'
          command: |
            /repo/.circleci/scripts/trap-failable-for-tf-cleanup.sh \
                '/repo/.circleci/scripts/run-scenario-test.sh \
                    << parameters.fqcn >> \
                    << parameters.node-terraform-index >> \
                    << parameters.node-account >> \
                    << parameters.other-args >>'
      - check-logs-for-iss
  wait-til-logs-contain:
    description: Wait up to timeout for all host logs to (repeat) a log pattern
    parameters:
      log:
        description: Which log should contain the pattern
        type: string
      pattern-sh:
        description: A bash command returning the pattern to-be-present
        type: string
      pattern-desc:
        description: Human-readable description of the pattern
        type: string
      times:
        description: How many repetitions of the pattern should occur
        type: integer
        default: 1
      timeout-secs:
        description: Timeout for repetitions to be present on all hosts
        type: integer
      sleep-secs:
        description: How long to wait between re-checking for pattern occurrences
        type: integer
    steps:
      - run:
          name: Require << parameters.times >> appearances of << parameters.pattern-desc >> in the << parameters.log >> of all hosts within << parameters.timeout-secs >> secs
          command: |
            /repo/.circleci/scripts/trap-failable-for-tf-cleanup.sh \
                '/repo/.circleci/scripts/wait-til-logs-contain.sh \
                    << parameters.log >> \
                    "<< parameters.pattern-sh >>" \
                    << parameters.times >> \
                    << parameters.timeout-secs >> \
                    << parameters.sleep-secs >>'
  start-freeze:
    description: Freeze the nodes for a short time
    parameters:
      node-terraform-index:
        description: Index into array of Terraform-provisioned hosts.
        type: integer
        default: 0
      node-account:
        description: Seq num of the Hedera account id for specified node.
        type: integer
        default: 3
      failure-log-pattern-sh:
        description: Pattern used to detect a scenario failure in the freeze logs
        type: string
    steps:
      - postgres-status
      - run:
          name: Run 'freeze' test with log-based validation
          command: |
            /repo/.circleci/scripts/trap-failable-for-tf-cleanup.sh \
                '/repo/.circleci/scripts/run-freeze-test.sh \
                    << parameters.node-terraform-index >> \
                    << parameters.node-account >> \
                    << parameters.failure-log-pattern-sh >>'
      - check-logs-for-iss
  validate-thaw:
    description: Complete validation that the nodes were frozen and now thawed
    parameters:
      freeze-start-timeout-secs:
        description: How long til the logs must all have the freeze pattern
        type: integer
        default: 90
      freeze-pattern-count:
        description: How many repetitions of the freeze pattern should occur
        type: integer
        default: 1
    steps:
      - wait-til-logs-contain:
          log: hgcaa.log
          pattern-sh: /repo/.circleci/scripts/get-freeze-pattern.sh
          pattern-desc: freeze pattern
          times: << parameters.freeze-pattern-count >>
          timeout-secs: << parameters.freeze-start-timeout-secs >>
          sleep-secs: 7
      - run:
          name: Validate freeze began in expected window
          command: |
            /repo/.circleci/scripts/trap-failable-for-tf-cleanup.sh \
                '/repo/.circleci/scripts/validate-freeze-start.sh'
      - wait-til-logs-contain:
          log: hgcaa.log
          pattern-sh: /repo/.circleci/scripts/get-thaw-message.sh
          pattern-desc: thaw pattern
          times: 1
          timeout-secs: 180
          sleep-secs: 29
  run-umbrella-test:
    description: Run the so-called 'umbrella' load/longevity test
    parameters:
      config-file:
        description: Properties file to use under test-clients/config/
        type: string
        default: 'umbrellaTest.properties'
      node-terraform-index:
        description: Index into array of Terraform-provisioned hosts.
        type: integer
        default: 0
      node-account:
        description: Seq num of the Hedera account id for specified node.
        type: integer
        default: 3
      expect-unavailable-nodes:
        type: boolean
        description: Flag for whether test is running against frozen nodes
        default: false
    steps:
      - postgres-status
      - run:
          name: Run umbrella test with << parameters.config-file >> <<# parameters.expect-unavailable-nodes >>(PLATFROM should be INACTIVE due to freeze)<</ parameters.expect-unavailable-nodes >>
          command: |
            /repo/.circleci/scripts/trap-failable-for-tf-cleanup.sh \
                '/repo/.circleci/scripts/run-umbrella-test.sh \
                    << parameters.config-file >> \
                    << parameters.node-terraform-index >> \
                    << parameters.node-account >> \
                    << parameters.expect-unavailable-nodes >>'
          no_output_timeout: 90m
      - check-logs-for-iss
  restart-with-validations:
    description: Restart the testnet, validate node logs
    parameters:
      active-status-timeout-secs:
        description: How long til nodes must come active
        type: integer
        default: 30
      valid-ss-timeout-secs:
        description: How long til nodes must confirm a valid signed state
        type: integer
        default: 120
      liveness-pattern-count:
        description: How many repetitions of the liveness pattern should occur
        type: integer
        default: 3
      signed-state-pattern-count:
        description: How many repetitions of the signed state pattern should occur
        type: integer
        default: 1
    steps:
      - postgres-status
      - reboot-testnet:
          liveness-timeout-secs: 60
      - pause:
          forSecs: 30
      - wait-til-logs-contain:
          log: hgcaa*.log
          pattern-sh: /repo/.circleci/scripts/get-liveness-pattern.sh
          pattern-desc: alive pattern
          times: << parameters.liveness-pattern-count >>
          timeout-secs: << parameters.active-status-timeout-secs >>
          sleep-secs: 7
      - wait-til-logs-contain:
          log: hgcaa*.log
          pattern-sh: /repo/.circleci/scripts/get-signed-state-pattern.sh
          pattern-desc: merkle state restored
          times: << parameters.signed-state-pattern-count >>
          timeout-secs: << parameters.valid-ss-timeout-secs >>
          sleep-secs: 7
      - wait-til-logs-contain:
          log: swirlds.log
          pattern-sh: /repo/.circleci/scripts/get-lateseq-pattern.sh
          pattern-desc: last known sequence numbers after restart pattern
          times: << parameters.signed-state-pattern-count >>
          timeout-secs: 60
          sleep-secs: 7
      - run:
          name: Scan log of node 0.0.3 for restart lateseq
          command: |
            /repo/.circleci/scripts/trap-failable-for-tf-cleanup.sh \
                '/repo/.circleci/scripts/await-default-node-lateseq.sh \
                    /repo/.circleci/scripts/get-lateseq-pattern.sh \
                    60 \
                    7'
      - wait-til-logs-contain:
          log: swirlds.log
          pattern-sh: /repo/.circleci/scripts/get-first-lateseq.sh
          pattern-desc: the same lateseq
          times: 1
          timeout-secs: 30
          sleep-secs: 7
      - check-logs-for-iss

  accessory-test-common-steps:
    description: shared steps for accessory tests
    steps:
      - run-eet-suites:
          dsl-args: "CryptoTransferSuite"
      - run-eet-suites:
          dsl-args: "ContractCallLocalSuite -TLS=on"
      - run-eet-suites:
          dsl-args: "ContractCallSuite -TLS=on"
      - run-eet-suites:
          dsl-args: "ChildStorageSpecs -TLS=on"
      - run-eet-suites:
          dsl-args: "BigArraySpec -TLS=on"
      - run-eet-suites:
          dsl-args: "SmartContractInlineAssemblySpec -TLS=on"
      - run-eet-suites:
          dsl-args: "OCTokenSpec -TLS=on"
      - run-eet-suites:
          dsl-args: "CharacterizationSuite -TLS=on"
      - run-eet-suites:
          dsl-args: "SmartContractFailFirstSpec -TLS=on"
      - run-eet-suites:
          dsl-args: "SmartContractSelfDestructSpec -TLS=on"
      - run-eet-suites:
          dsl-args: "CryptoTransferSuite"
      - run-eet-suites:
          dsl-args: "CryptoQueriesStressTests"
      - run-eet-suites:
          dsl-args: "FileQueriesStressTests"
      - run-eet-suites:
          dsl-args: "ConsensusQueriesStressTests"
      - run-eet-suites:
          dsl-args: "ContractQueriesStressTests"
      - run:
          name: Set log level to INFO
          command: /repo/.circleci/scripts/config-log4j-4normal.sh

executors:
  build-executor:
    parameters:
      workflow-name:
        type: string
        default: ""
    docker:
      - image: qnswirlds/java-builder:0.1.3
      - image: postgres:10
        environment:
          POSTGRES_USER: swirlds
          POSTGRES_PASSWORD: password
          POSTGRES_DB: fcfs
    environment:
      MAVEN_OPTS: -Xmx3200m
      IN_CIRCLE_CI: true
      REPO: /repo
      WORKFLOW-NAME: << parameters.workflow-name >>
    working_directory: /repo

  ci-test-executor:
    parameters:
      tf_workspace:
        type: string
        default: ""
      tf_dir:
        type: string
        default: "/infrastructure/terraform/deployments/aws-4-node-spot-net-swirlds"
      use_existing_network:
        type: string
        default: ""
      workflow-name:
        type: string
        default: ""
    docker:
      - image: qnswirlds/java-builder:0.1.3
    environment:
      TF_DIR: << parameters.tf_dir >>
      IN_CIRCLE_CI: true
      USE_EXISTING_NETWORK: <<parameters.use_existing_network>>
      TF_WORKSPACE: << parameters.tf_workspace >>
      REPO: /repo
      INFRASTRUCTURE_REPO: /infrastructure
      WORKFLOW-NAME: << parameters.workflow-name >>
    working_directory: /repo

workflows:
  AWS-Daily-Services-Crypto-Update-5N-1C:
    triggers:
      - schedule:
          cron: "30 4 * * *"
          filters:
            branches:
              only:
                - Disable-master
    jobs:
      - build-platform-and-services
      - run-update-node-tests:
          context: Slack
          requires:
            - build-platform-and-services
          pre-steps:
            - install-tools
            - attach_workspace:
                at: /
          workflow-name: "AWS-Daily-Services-Crypto-Update-5N-1C"
          test-name: "AWS-Daily-Services-Crypto-Update-5N-1C.json"

  GCP-Daily-Services-Crypto-Update-5N-1C:
    triggers:
      - schedule:
          cron: "35 4 * * *"
          filters:
            branches:
              only:
                - master
    jobs:
      - build-platform-and-services
      - run-update-node-tests:
          context: Slack
          requires:
            - build-platform-and-services
          pre-steps:
            - install-tools
            - attach_workspace:
                at: /
          workflow-name: "GCP-Daily-Services-Crypto-Update-5N-1C"

  AWS-Weekly-Services-Crypto-Restart-Performance-15N-15C:
    triggers:
      - schedule:
          cron: "0 5 * * 6,0"
          filters:
            branches:
              only:
                - Disable-master
    jobs:
      - build-platform-and-services
      - weekly-run-crypto-transfer-start-from-saved-state-regression:
          context: Slack
          requires:
            - build-platform-and-services
          pre-steps:
            - install-tools
            - attach_workspace:
                at: /
          workflow-name: "AWS-Weekly-Services-Crypto-Restart-Performance-15N-15C"
          test-name: "AWS-Weekly-Services-Crypto-Restart-Performance-15N-15C.json"

  GCP-Weekly-Services-Crypto-Restart-Performance-15N-15C:
    triggers:
      - schedule:
          cron: "5 5 * * 6,0"
          filters:
            branches:
              only:
                - Disable-master
    jobs:
      - build-platform-and-services
      - weekly-run-crypto-transfer-start-from-saved-state-regression:
          context: Slack
          requires:
            - build-platform-and-services
          pre-steps:
            - install-tools
            - attach_workspace:
                at: /
          workflow-name: "GCP-Weekly-Services-Crypto-Restart-Performance-15N-15C"

  AWS-Weekly-Services-HCS-Restart-Performance-15N-15C:
    triggers:
      - schedule:
          cron: "0 10 * * 6,0"
          filters:
            branches:
              only:
                - Disable-master
    jobs:
      - build-platform-and-services
      - weekly-run-HCS-start-from-saved-state-regression:
          context: Slack
          requires:
            - build-platform-and-services
          pre-steps:
            - install-tools
            - attach_workspace:
                at: /
          workflow-name: "AWS-Weekly-Services-HCS-Restart-Performance-15N-15C"
          test-name: "AWS-Daily-Services-Comp-Basic-4N-1C.json"

  GCP-Weekly-Services-HCS-Restart-Performance-15N-15C:
    triggers:
      - schedule:
          cron: "5 10 * * 6,0"
          filters:
            branches:
              only:
                - Disable-master
    jobs:
      - build-platform-and-services
      - weekly-run-HCS-start-from-saved-state-regression:
          context: Slack
          requires:
            - build-platform-and-services
          pre-steps:
            - install-tools
            - attach_workspace:
                at: /
          workflow-name: "GCP-Weekly-Services-HCS-Restart-Performance-15N-15C"

  AWS-Daily-Services-Comp-NetError-4N-1C:
    triggers:
      - schedule:
          cron: "15 5 * * *"
          filters:
            branches:
              only:
                - Disable-master
    jobs:
      - build-platform-and-services
      - run-network-error-regression:
          context: Slack
          requires:
            - build-platform-and-services
          pre-steps:
            - install-tools
            - attach_workspace:
                at: /
          workflow-name: "AWS-Daily-Services-Comp-NetError-4N-1C"
          test-name: "AWS-Daily-Services-Comp-NetError-4N-1C.json"

  GCP-Daily-Services-Comp-NetError-4N-1C:
    triggers:
      - schedule:
          cron: "20 5 * * *"
          filters:
            branches:
              only:
                - master
    jobs:
      - build-platform-and-services
      - run-network-error-regression:
          context: Slack
          requires:
            - build-platform-and-services
          pre-steps:
            - install-tools
            - attach_workspace:
                at: /
          workflow-name: "GCP-Daily-Services-Comp-NetError-4N-1C"

# This workflow will be running normally in master branch on a daily basis
  AWS-Daily-Services-Crypto-Migration-5N-1C:
    triggers:
          - schedule:
              cron: "30 5 * * *"
              filters:
                branches:
                  only:
                    - Disable-master
    jobs:
      - build-platform-and-services
      - run-testnet-migration-regression:
          context: Slack
          requires:
            - build-platform-and-services
          pre-steps:
            - install-tools
            - attach_workspace:
                at: /
          workflow-name: "AWS-Daily-Services-Crypto-Migration-5N-1C"
          test-name: "AWS-Daily-Services-Crypto-Migration-5N-1C.json"
  # This workflow will be running normally in master branch on a daily basis

  GCP-Daily-Services-Crypto-Migration-5N-1C:
    triggers:
      - schedule:
          cron: "35 5 * * *"
          filters:
            branches:
              only:
                - master
    jobs:
      - build-platform-and-services
      - run-testnet-migration-regression:
          context: Slack
          requires:
            - build-platform-and-services
          pre-steps:
            - install-tools
            - attach_workspace:
                at: /
          workflow-name: "GCP-Daily-Services-Crypto-Migration-5N-1C"

# The mainnet migration test needs to be run in a 13-node test network.
# Enable this workflow to run on a daily only when a new release branch is tagged and branched.
# Once this branch is released, disable this workflow.
  nightly-mainnet-migration-regression:
    triggers:
          - schedule:
              cron: "0 23,8 * * *"
              filters:
                branches:
                  only:
                    - release-branch-N
    jobs:
      - build-platform-and-services
      - run-mainnet-migration-regression:
          context: Slack
          requires:
            - build-platform-and-services
          pre-steps:
            - install-tools
            - attach_workspace:
                at: /
          workflow-name: "nightly-mainnet-migration-regression"

  AWS-Daily-Services-Crypto-Restart-4N-1C:
    triggers:
      - schedule:
          cron: "0 6 * * *"
          filters:
            branches:
              only:
                - Disable-master
    jobs:
      - build-platform-and-services
      - run-software-update-regression:
          context: Slack
          requires:
            - build-platform-and-services
          pre-steps:
            - install-tools
            - attach_workspace:
                at: /
          workflow-name: "AWS-Daily-Services-Crypto-Restart-4N-1C"
          test-name: "AWS-Daily-Services-Crypto-Restart-4N-1C.json"

  GCP-Daily-Services-Crypto-Restart-4N-1C:
    triggers:
      - schedule:
          cron: "5 6 * * *"
          filters:
            branches:
              only:
                - master
    jobs:
      - build-platform-and-services
      - run-software-update-regression:
          context: Slack
          requires:
            - build-platform-and-services
          pre-steps:
            - install-tools
            - attach_workspace:
                at: /
          workflow-name: "GCP-Daily-Services-Crypto-Restart-4N-1C"

  AWS-Daily-Services-Recovery-4N-1C:
    triggers:
      - schedule:
          cron: "30 6 * * *"
          filters:
            branches:
              only:
                - Disable-master
    jobs:
      - build-platform-and-services
      - run-state-recover-regression:
          context: Slack
          requires:
            - build-platform-and-services
          pre-steps:
            - install-tools
            - attach_workspace:
                at: /
          workflow-name: "AWS-Daily-Services-Recovery-4N-1C"
          test-name: "AWS-Daily-Services-Recovery-4N-1C.json"

  GCP-Daily-Services-Recovery-4N-1C:
    triggers:
      - schedule:
          cron: "35 6 * * *"
          filters:
            branches:
              only:
                - master
    jobs:
      - build-platform-and-services
      - run-state-recover-regression:
          context: Slack
          requires:
            - build-platform-and-services
          pre-steps:
            - install-tools
            - attach_workspace:
                at: /
          workflow-name: "GCP-Daily-Services-Recovery-4N-1C"

  AWS-Daily-Services-Comp-Restart-Performance-Random-4N-4C:
    triggers:
      - schedule:
<<<<<<< HEAD
          cron: "30 21 * * *"
=======
          cron: "6 17 * * *"
>>>>>>> 380a2c04
          filters:
            branches:
              only:
#                - Disable-master
                - X-00887-D-refactor-test-client-error-message-handling

    jobs:
      - build-platform-and-services
      - run-performance-regression:
          context: Slack
          requires:
            - build-platform-and-services
          pre-steps:
            - install-tools
            - attach_workspace:
                at: /
          workflow-name: "AWS-Daily-Services-Comp-Restart-Performance-Random-4N-4C"
          test-name: "AWS-Daily-Services-Comp-Restart-Performance-Random-4N-4C.json"

  GCP-Daily-Services-Comp-Restart-Performance-Hotspot-4N-4C:
    triggers:
      - schedule:
          cron: "35 6 * * *"
          filters:
            branches:
              only:
                - master
    jobs:
      - build-platform-and-services
      - run-performance-regression:
          context: Slack
          requires:
            - build-platform-and-services
          pre-steps:
            - install-tools
            - attach_workspace:
                at: /
          workflow-name: "GCP-Daily-Services-Comp-Restart-Performance-Hotspot-4N-4C"
          test-name: "GCP-Daily-Services-Comp-Restart-Performance-Hotspot-4N-4C"

  GCP-Daily-Services-Comp-Restart-Performance-Random-4N-4C:
    triggers:
      - schedule:
          cron: "30 4 * * *"
          filters:
            branches:
              only:
                - master
    jobs:
      - build-platform-and-services
      - run-performance-regression:
          context: Slack
          requires:
            - build-platform-and-services
          pre-steps:
            - install-tools
            - attach_workspace:
                at: /
          workflow-name: "GCP-Daily-Services-Comp-Restart-Performance-Random-4N-4C"
          test-name: "GCP-Daily-Services-Comp-Restart-Performance-Random-4N-4C.json"

  AWS-Daily-Services-Comp-Restart-HCS-Performance-Random-4N-4C:
    triggers:
      - schedule:
          cron: "18 21 * * *"
          filters:
            branches:
              only:
#                - master
                - X-00887-D-refactor-test-client-error-message-handling

    jobs:
      - build-platform-and-services
      - run-performance-regression:
          context: Slack
          requires:
            - build-platform-and-services
          pre-steps:
            - install-tools
            - attach_workspace:
                at: /
          workflow-name: "AWS-Daily-Services-Comp-Restart-HCS-Performance-Random-4N-4C"
          test-name: "AWS-Daily-Services-Comp-Restart-HCS-Performance-Random-4N-4C.json"

  GCP-Daily-Services-Comp-Restart-HCS-Performance-Random-4N-4C:
    triggers:
      - schedule:
          cron: "30 4 * * *"
          filters:
            branches:
              only:
                - master
    jobs:
      - build-platform-and-services
      - run-performance-regression:
          context: Slack
          requires:
            - build-platform-and-services
          pre-steps:
            - install-tools
            - attach_workspace:
                at: /
          workflow-name: "GCP-Daily-Services-Comp-Restart-HCS-Performance-Random-4N-4C"
          test-name: "GCP-Daily-Services-Comp-Restart-HCS-Performance-Random-4N-4C.json"

  GCP-Daily-Services-Comp-Restart-HCS-Performance-Hotspot-4N-4C:
    triggers:
      - schedule:
          cron: "56 21 * * *"
          filters:
            branches:
              only:
                - master

    jobs:
      - build-platform-and-services
      - run-performance-regression:
          context: Slack
          requires:
            - build-platform-and-services
          pre-steps:
            - install-tools
            - attach_workspace:
                at: /
          workflow-name: "GCP-Daily-Services-Comp-Restart-HCS-Performance-Hotspot-4N-4C"
          test-name: "GCP-Daily-Services-Comp-Restart-HCS-Performance-Hotspot-4N-4C"

  AWS-Daily-Services-Comp-Restart-Performance-6N-6C:
    triggers:
      - schedule:
          cron: "15 20 * * *"
          filters:
            branches:
              only:
 #               - Disable-master
                - X-00887-D-refactor-test-client-error-message-handling

    jobs:
      - build-platform-and-services
      - run-start-from-saved-state-regression:
          context: Slack
          requires:
            - build-platform-and-services
          pre-steps:
            - install-tools
            - attach_workspace:
                at: /
          workflow-name: "AWS-Daily-Services-Comp-Restart-Performance-6N-6C"
          test-name: "AWS-Daily-Services-Comp-Restart-Performance-6N-6C.json"

  GCP-Daily-Services-Comp-Restart-Performance-6N-6C:
    triggers:
      - schedule:
          cron: "35 6 * * *"
          filters:
            branches:
              only:
                - master
    jobs:
      - build-platform-and-services
      - run-start-from-saved-state-regression:
          context: Slack
          requires:
            - build-platform-and-services
          pre-steps:
            - install-tools
            - attach_workspace:
                at: /
          workflow-name: "GCP-Daily-Services-Comp-Restart-Performance-6N-6C"

  AWS-Daily-Services-Comp-Restart-HTS-Performance-6N-6C:
    triggers:
      - schedule:
          cron: "15 20 * * *"
          filters:
            branches:
              only:
#                - Disable-master
                - X-00887-D-refactor-test-client-error-message-handling

    jobs:
      - build-platform-and-services
      - run-start-from-saved-state-regression:
          context: Slack
          requires:
            - build-platform-and-services
          pre-steps:
            - install-tools
            - attach_workspace:
                at: /
          workflow-name: "AWS-Daily-Services-Comp-Restart-HTS-Performance-6N-6C"
          test-name: "AWS-Daily-Services-Comp-Restart-HTS-Performance-6N-6C.json"

  GCP-Daily-Services-Comp-Restart-HTS-Performance-6N-6C:
    triggers:
      - schedule:
          cron: "39 0 * * *"
          filters:
            branches:
              only:
                - master

    jobs:
      - build-platform-and-services
      - run-start-from-saved-state-regression:
          context: Slack
          requires:
            - build-platform-and-services
          pre-steps:
            - install-tools
            - attach_workspace:
                at: /
          workflow-name: "GCP-Daily-Services-Comp-Restart-HTS-Performance-6N-6C"
          test-name: "GCP-Daily-Services-Comp-Restart-HTS-Performance-6N-6C.json"

  AWS-Daily-Services-Comp-Reconnect-4N-1C:
    triggers:
      - schedule:
          cron: "0 7 * * *"
          filters:
            branches:
              only:
                - Disable-master
    jobs:
      - build-platform-and-services
      - run-reconnect-regression:
          context: Slack
          requires:
            - build-platform-and-services
          pre-steps:
            - install-tools
            - attach_workspace:
                at: /
          workflow-name: "AWS-Daily-Services-Comp-Reconnect-4N-1C"
          test-name: "AWS-Daily-Services-Comp-Reconnect-4N-1C.json"

  GCP-Daily-Services-Comp-Reconnect-4N-1C:
    triggers:
      - schedule:
          cron: "5 7 * * *"
          filters:
            branches:
              only:
                - master
    jobs:
      - build-platform-and-services
      - run-reconnect-regression:
          context: Slack
          requires:
            - build-platform-and-services
          pre-steps:
            - install-tools
            - attach_workspace:
                at: /
          workflow-name: "GCP-Daily-Services-Comp-Reconnect-4N-1C"

  nightly-simulate-network-outage:
    triggers:
        - schedule:
            cron: "0 6 * * *"
            filters:
              branches:
                only:
                  - master
    jobs:
      - fast-build-artifact:
          context: Slack
          workflow-name: "nightly-simulate-network-outage"
      - start-singlejob-testnet:
          context: Slack
          requires:
            - fast-build-artifact
          workflow-name: "nightly-simulate-network-outage"
          infra-branch: services-with-platform070
      - run-accessory-tests:
          context: Slack
          requires:
            - start-singlejob-testnet
          pre-steps:
            - attach_workspace:
                at: /
            - run: /repo/.circleci/scripts/echo-env.sh
            - ensure-testnet-for-reruns
          post-steps:
            - cleanup-rerun-testnet-if-present
          workflow-name: "nightly-simulate-network-outage"
      - run-network-sim:
          context: Slack
          requires:
            - run-accessory-tests
          pre-steps:
            - attach_workspace:
                at: /
            - run: /repo/.circleci/scripts/echo-env.sh
            - ensure-testnet-for-reruns
          post-steps:
            - cleanup-rerun-testnet-if-present
          workflow-name: "nightly-simulate-network-outage"
      - rerun-accessory-tests:
          context: Slack
          requires:
            - run-network-sim
          pre-steps:
            - attach_workspace:
                at: /
            - run: /repo/.circleci/scripts/echo-env.sh
            - ensure-testnet-for-reruns
          post-steps:
            - send-report-to-slack:
                workflow-name: simulate network outage
                status: Passed
            - cleanup-rerun-testnet-if-present
          workflow-name: "nightly-simulate-network-outage"
      - cleanup-singlejob-testnet:
          context: Slack
          requires:
            - rerun-accessory-tests
          pre-steps:
            - attach_workspace:
                at: /

  feature-update-regression:
    triggers:
        - schedule:
            cron: "0 8 * * *"
            filters:
              branches:
                only:
                  - master
    jobs:
      - fast-build-artifact:
          context: Slack
          post-steps:
            - save-this-job-client-logs:
                workflow-name: "feature-update-regression"
          workflow-name: "feature-update-regression"
      - start-singlejob-testnet:
          context: Slack
          requires:
            - fast-build-artifact
          workflow-name: "feature-update-regression"
          infra-branch: services-with-platform070
          post-steps:
            - save-this-job-client-logs:
                workflow-name: "feature-update-regression"
      - run-accessory-tests:
          context: Slack
          requires:
            - start-singlejob-testnet
          post-steps:
            - save-this-job-client-logs:
                workflow-name: "feature-update-regression"
            - cleanup-rerun-testnet-if-present
          workflow-name: "feature-update-regression"
      - run-update-feature:
          context: Slack
          requires:
            - run-accessory-tests
          post-steps:
            - save-this-job-client-logs:
                workflow-name: "feature-update-regression"
            - cleanup-rerun-testnet-if-present
          workflow-name: "feature-update-regression"
      - run-update-jar-files:
          context: Slack
          requires:
            - run-update-feature
          post-steps:
            - save-this-job-client-logs:
                workflow-name: "feature-update-regression"
            - cleanup-rerun-testnet-if-present
          new-marker : "new marker string"
          workflow-name: "feature-update-regression"
      - rerun-accessory-tests:
          context: Slack
          requires:
            - run-update-jar-files
          post-steps:
            - save-this-job-client-logs:
                workflow-name: "feature-update-regression"
            - validate-feature-update-test-report:
                status: "Passed"
                workflow-name: "feature-update-regression"
            - cleanup-rerun-testnet-if-present
          workflow-name: "feature-update-regression"
      - cleanup-singlejob-testnet:
          context: Slack
          requires:
            - rerun-accessory-tests
          pre-steps:
            - attach_workspace:
                at: /

  nightly-freeze-restart:
    triggers:
      - schedule:
          cron: "0 5 * * *"
          filters:
            branches:
              only:
                - master
    jobs:
      - fast-build-artifact:
          context: Slack
          workflow-name: freeze restart
      - start-singlejob-testnet:
          context: Slack
          requires:
            - fast-build-artifact
          workflow-name: freeze restart
          infra-branch: services-with-platform070
      - run-umbrella-freeze-restart-test:
          context: Slack
          name: freeze-restart-first-round
          requires:
            - start-singlejob-testnet
          pre-steps:
            - attach_workspace:
                at: /
            - run: /repo/.circleci/scripts/echo-env.sh
            - ensure-testnet-for-reruns
          post-steps:
            - cleanup-rerun-testnet-if-present
          freeze-pattern-count: 1
          liveness-pattern-count: 3
          signed-state-pattern-count: 1
          workflow-name: freeze restart
      - run-umbrella-freeze-restart-test:
          context: Slack
          name: freeze-restart-second-round
          requires:
            - freeze-restart-first-round
          pre-steps:
            - attach_workspace:
                at: /
            - run: /repo/.circleci/scripts/echo-env.sh
            - ensure-testnet-for-reruns
          post-steps:
            - cleanup-rerun-testnet-if-present
          freeze-pattern-count: 2
          liveness-pattern-count: 5
          signed-state-pattern-count: 2
          workflow-name: freeze restart
      - run-umbrella-freeze-restart-test:
          context: Slack
          name: freeze-restart-third-round
          requires:
            - freeze-restart-second-round
          pre-steps:
            - attach_workspace:
                at: /
            - run: /repo/.circleci/scripts/echo-env.sh
            - ensure-testnet-for-reruns
          post-steps:
            - publish-platform-stats:
                source-desc: freeze restart
            - cleanup-rerun-testnet-if-present
          freeze-pattern-count: 3
          liveness-pattern-count: 7
          signed-state-pattern-count: 3
          workflow-name: freeze restart
      - cleanup-singlejob-testnet:
          context: Slack
          requires:
            - freeze-restart-third-round
          pre-steps:
            - attach_workspace:
                at: /

  daily-aws-summary:
    triggers:
      - schedule:
          cron: "15 14 * * *"
          filters:
            branches:
              only:
                - master
    jobs:
      - aws-summary:
          context: Slack

  nightly-comprehensive-functional-regression:
    triggers:
      - schedule:
          cron: "15 4 * * *"
          filters:
            branches:
              only:
                - master
    jobs:
      - fast-build-artifact:
          context: Slack
          workflow-name: "nightly-comprehensive-functional-regression"
      - start-singlejob-testnet:
          context: Slack
          requires:
            - fast-build-artifact
          workflow-name: "nightly-comprehensive-functional-regression"
      - run-comprehensive-functional-test:
          context: Slack
          requires:
            - start-singlejob-testnet
          pre-steps:
            - attach_workspace:
                at: /
            - ensure-testnet-for-reruns
          post-steps:
            - cleanup-rerun-testnet-if-present
          workflow-name: "nightly-comprehensive-functional-regression"

      - cleanup-singlejob-testnet:
          context: Slack
          requires:
            - run-comprehensive-functional-test
          pre-steps:
            - attach_workspace:
                at: /

  continuous-integration-gcp:
<<<<<<< HEAD
     jobs:
       - build-platform-and-services:
          filters:
            branches:
              ignore:
                - /.*-PERF/
                - /.*-REGRESSION/
                - 00887-D-refactor-test-client-error-message-handling

       - run-continuous-integration-gcp:
=======
      jobs:
        - build-platform-and-services:
            context: SonarCloud
            filters:
              branches:
                ignore:
                  - /.*-PERF/
            workflow-name: "Continuous integration GCP"

        - run-continuous-integration-gcp:
>>>>>>> 380a2c04
            context: Slack
            requires:
              - build-platform-and-services
            pre-steps:
              - install-tools
              - attach_workspace:
                  at: /
            workflow-name: "Continuous Integration GCP"

  continuous-integration:
    jobs:
      - build-artifact:
          context: SonarCloud
          filters:
            branches:
              ignore:
                - /.*-PERF/
                - /.*-REGRESSION/
                - 00887-D-refactor-test-client-error-message-handling
          workflow-name: "Continuous integration"
      - start-singlejob-testnet:
          context: Slack
          requires:
            - build-artifact
          workflow-name: "Continuous integration"
          infra-branch: services-with-platform070
      - run-token-scenarios:
          context: Slack
          requires:
            - start-singlejob-testnet
          pre-steps:
            - attach_workspace:
                at: /
            - ensure-testnet-for-reruns
          post-steps:
            - cleanup-rerun-testnet-if-present
          workflow-name: "Continuous integration"
      - run-file-scenarios:
          context: Slack
          requires:
            - run-token-scenarios
          pre-steps:
            - attach_workspace:
                at: /
            - ensure-testnet-for-reruns
          post-steps:
            - cleanup-rerun-testnet-if-present
          workflow-name: "Continuous integration"
      - run-consensus-and-crypto-scenarios:
          context: Slack
          requires:
            - run-file-scenarios
          pre-steps:
            - attach_workspace:
                at: /
            - run: /repo/.circleci/scripts/echo-env.sh
            - ensure-testnet-for-reruns
          post-steps:
            - cleanup-rerun-testnet-if-present
          workflow-name: "Continuous integration"
      - run-smart-contract-scenarios:
          context: Slack
          requires:
            - run-consensus-and-crypto-scenarios
          pre-steps:
            - attach_workspace:
                at: /
            - ensure-testnet-for-reruns
          post-steps:
            - send-report-to-slack:
                workflow-name: "Continuous integration"
                status: Passed
            - cleanup-rerun-testnet-if-present
          workflow-name: "Continuous integration"
      - cleanup-singlejob-testnet:
          context: Slack
          requires:
            - run-smart-contract-scenarios
          pre-steps:
            - attach_workspace:
                at: /
jobs:
  start-singlejob-testnet:
    parameters:
      infra-branch:
        description: Infrastructure branch to use
        type: string
        default: "hashgraph-hedera-services"
      workflow-name:
        type: string
        default: ""
    executor:
      name: ci-test-executor
      workflow-name:  << parameters.workflow-name >>
    steps:
      - start-testnet:
          infra-branch: << parameters.infra-branch >>
  cleanup-singlejob-testnet:
    executor: ci-test-executor
    steps:
      - cleanup-testnet
  start-multijob-testnet:
    executor: ci-test-executor
    steps:
      - attach_workspace:
          at: /
      - start-testnet:
          var-file: "regression.tfvars"
      - persist_to_workspace:
          root: /
          paths:
            - repo/.circleci
            - infrastructure

  build-artifact:
    parameters:
      sys-props:
        type: string
        description: System properties for mvn install
        default: ''
      mvn-args:
        type: string
        description: Args for mvn install
        default: ''
      workflow-name:
        type: string
        default: ""
    executor:
      name: build-executor
      workflow-name:  << parameters.workflow-name >>
    steps:
      - checkout
      - run:
          name: prepare log dir
          command: |
            mkdir -p /repo/test-clients/output
      - run:
          name: mvn install
          # use double quote otherwise the backslash of line continuation will be treated as part of mvn parameter
          command: |
            /repo/.circleci/scripts/trap-failure-report.sh \
              "mvn --no-transfer-progress -Dsonar.branch.name=${CIRCLE_BRANCH} -Dsonar.login=${SONAR_TOKEN} clean install sonar:sonar \
              | tee /repo/test-clients/output/hapi-client.log"
      - run:
          name: Save Unit Test Results
          command: |
            set -x
            JUNIT_PATH="${HOME}/junit"

            if [[ ! -d "${JUNIT_PATH}" ]]; then
              mkdir -pv "${JUNIT_PATH}"
            fi
            find . -type f -regex ".*/target/surefire-reports/.*xml" -exec cp -v {} "${JUNIT_PATH}" \;
          when: always
      - store_test_results:
          path: ~/junit
      - store_artifacts:
          path: ~/junit
      - run:
          name: Upload codecov
          command: |
            apt-get update
            apt-get install -y curl
            bash <(wget -O - https://codecov.io/bash)
      - run:
          name: Upload built artifacts to S3 (for Ansible download)
          command: |
            /repo/.circleci/scripts/trap-failure-report.sh \
               '/repo/.circleci/scripts/package-hapi-artifacts.sh hedera-node/data/lib'
            /repo/.circleci/scripts/trap-failure-report.sh \
               '/repo/.circleci/scripts/upload-dir-to-s3.sh \
                hedera-node/data lib SHA-${CIRCLE_SHA1}'
      - run:
          name: Reposition config for Ansible scripts
          command: |
            /repo/.circleci/scripts/trap-failure-report.sh \
                'mkdir -p /repo/HapiApp2.0'
            /repo/.circleci/scripts/trap-failure-report.sh \
                'cp /repo/hedera-node/log4j2.xml /repo/HapiApp2.0'
      - persist_to_workspace:
          root: /
          paths:
            - repo/.git
            - repo/.circleci
            - repo/hapiProto
            - repo/test-clients
            - repo/HapiApp2.0
            - root/.m2
            - repo/hedera-node

  fast-build-artifact:
    parameters:
      workflow-name:
        type: string
        default: ""
    executor:
      name: build-executor
      workflow-name:  << parameters.workflow-name >>
    steps:
      - checkout
      - cleanup-client-log-storage:
          workflow-name: << parameters.workflow-name >>
      - run:
          name: prepare log dir
          command: |
            mkdir -p /repo/test-clients/output
      - run:
          name: mvn install
          command: |
            /repo/.circleci/scripts/trap-failure-report.sh \
               'mvn --no-transfer-progress clean install -DskipTests | tee /repo/test-clients/output/hapi-client.log'
      - run:
          name: Upload built artifacts to S3 (for Ansible download)
          command: |
            /repo/.circleci/scripts/trap-failure-report.sh \
              '/repo/.circleci/scripts/package-hapi-artifacts.sh \
                     hedera-node/data/lib | tee -a /repo/test-clients/output/hapi-client.log'
            /repo/.circleci/scripts/trap-failure-report.sh \
              '/repo/.circleci/scripts/upload-dir-to-s3.sh \
                     hedera-node/data lib SHA-${CIRCLE_SHA1} | tee -a /repo/test-clients/output/hapi-client.log'
      - run:
          name: Reposition config for Ansible scripts
          command: |
            /repo/.circleci/scripts/trap-failure-report.sh \
               'mkdir -p /repo/HapiApp2.0'
            /repo/.circleci/scripts/trap-failure-report.sh \
               'cp /repo/hedera-node/log4j2.xml /repo/HapiApp2.0'
      - persist_to_workspace:
          root: /
          paths:
            - repo/.git
            - repo/.circleci
            - repo/hapiProto
            - repo/test-clients
            - repo/HapiApp2.0
            - root/.m2
            - repo/hedera-node

  run-update-node-tests:
    parameters:
      workflow-name:
        type: string
        default: ""
      test-name:
        type: string
        default: "GCP-Daily-Services-Crypto-Update-5N-1C.json"
    executor:
      name: build-executor
      workflow-name: << parameters.workflow-name >>
    steps:
      - run-jrs-experiment:
          experiment-name: << parameters.test-name >>

      - run:
          name: Sync results of update node tests to AWS
          command: |
            cd /swirlds-platform/regression/results/5N_1C/Update/; find . -type d -name data -prune -exec rm -rf {} \;
            aws s3 sync /swirlds-platform/regression/results/5N_1C/Update/ s3://hedera-service-regression-jrs;
            tar -czvf /results.tar.gz  /swirlds-platform/regression/results/5N_1C/Update/*

      - store_artifacts:
          path: /results.tar.gz

  run-performance-regression:
    parameters:
      workflow-name:
        type: string
        default: ""
      test-name:
        type: string
        default: "GCP-Daily-Services-Comp-Restart-Performance-Random-4N-4C.json"
    executor:
      name: build-executor
      workflow-name:  << parameters.workflow-name >>
    steps:
      - run-jrs-experiment:
          experiment-name: << parameters.test-name >>

      - run:
          name: Sync results of performance regression to AWS
          command: |
            cd /swirlds-platform/regression/results/4N_4C/Performance/; find . -type d -name data -prune -exec rm -rf {} \;
            aws s3 sync /swirlds-platform/regression/results/4N_4C/Performance/ s3://hedera-service-regression-jrs;
            tar -czvf /results.tar.gz  /swirlds-platform/regression/results/4N_4C/Performance/*

      - store_artifacts:
          path: /results.tar.gz

  run-network-error-regression:
    parameters:
      workflow-name:
        type: string
        default: ""
      test-name:
        type: string
        default: "GCP-Daily-Services-Comp-NetError-4N-1C.json"
    executor:
      name: build-executor
      workflow-name:  << parameters.workflow-name >>
    steps:
      - run-jrs-experiment:
          experiment-name: << parameters.test-name >>

      - run:
          name: Sync results of network error regression to AWS
          command: |
            cd /swirlds-platform/regression/results/4N_1C/NetError/; find . -type d -name data -prune -exec rm -rf {} \;
            aws s3 sync /swirlds-platform/regression/results/4N_1C/NetError/ s3://hedera-service-regression-jrs;
            tar -czvf /results.tar.gz  /swirlds-platform/regression/results/4N_1C/NetError/*

      - store_artifacts:
          path: /results.tar.gz

  run-testnet-migration-regression:
    parameters:
      workflow-name:
        type: string
        default: ""
      test-name:
        type: string
        default: "GCP-Daily-Services-Crypto-Migration-5N-1C.json"
    executor:
      name: build-executor
      workflow-name:  << parameters.workflow-name >>
    steps:
      - run:
          name: Modify Payer account for Public testnet Migration test
          command: |
            echo -n "$KEY_DevTestNetTreasury" > /repo/test-clients/src/main/resource/StartUpAccount.txt;

      - run:
          name: Run Public testnet Migration test
          command: |
            cd /repo ; mvn --no-transfer-progress clean install -DskipTests;
            cd /swirlds-platform/regression;
            source /root/.bashrc; source /root/google-cloud-sdk/completion.bash.inc; source /root/google-cloud-sdk/path.bash.inc;
            ./regression_services_circleci.sh configs/services/suites/daily/<< parameters.test-name >> /repo

      - run:
          name: Sync results of public testnet migration test to AWS
          command: |
            cd /swirlds-platform/regression/results/5N_1C/Migration/; find . -type d -name data -prune -exec rm -rf {} \;
            aws s3 sync /swirlds-platform/regression/results/5N_1C/Migration/ s3://hedera-service-regression-jrs;
            tar -czvf /results.tar.gz  /swirlds-platform/regression/results/5N_1C/Migration/*

      - store_artifacts:
          path: /results.tar.gz

  run-mainnet-migration-regression:
    parameters:
      workflow-name:
        type: string
        default: ""
    executor:
      name: build-executor
      workflow-name:  << parameters.workflow-name >>
    steps:
      - run:
          name: Modify Payer account for Mainnet Migration test
          command: |
            sed -i 's/default.payer=0.0.2/default.payer=0.0.950/g' /repo/test-clients/src/main/resource/spec-default.properties;
            echo -n "$KEY_950" > /repo/test-clients/src/main/resource/StartUpAccount.txt;

      - run:
          name: Run Mainnet Migration test
          command: |
            cd /repo ; mvn --no-transfer-progress clean install -DskipTests;
            cd /swirlds-platform/regression;
            ./regression_services_circleci.sh configs/services/daily/13N_13C/AWS-Services-Daily-MainnetMigration-13N-1C.json /repo

      - run:
          name: Sync results of mainnet migration test to AWS
          command: |
            cd /swirlds-platform/regression/results/; find . -type d -name data -prune -exec rm -rf {} \;
            aws s3 sync /swirlds-platform/regression/results/ s3://hedera-service-regression-jrs;
            tar -czvf /results.tar.gz  /swirlds-platform/regression/results/*

      - store_artifacts:
          path: /results.tar.gz

  run-software-update-regression:
    parameters:
      workflow-name:
        type: string
        default: ""
      test-name:
        type: string
        default: "GCP-Daily-Services-Crypto-Restart-4N-1C.json"
    executor:
      name: build-executor
      workflow-name:  << parameters.workflow-name >>
    steps:
      - run-jrs-experiment:
          experiment-name: << parameters.test-name >>

      - run:
          name: Sync results of software update regression to AWS
          command: |
            cd /swirlds-platform/regression/results/4N_1C/Restart/; find . -type d -name data -prune -exec rm -rf {} \;
            aws s3 sync /swirlds-platform/regression/results/4N_1C/Restart/ s3://hedera-service-regression-jrs;
            tar -czvf /results.tar.gz  /swirlds-platform/regression/results/4N_1C/Restart/*

      - store_artifacts:
          path: /results.tar.gz

  run-state-recover-regression:
    parameters:
      workflow-name:
        type: string
        default: ""
      test-name:
        type: string
        default: "GCP-Daily-Services-Recovery-4N-1C.json"
    executor:
      name: build-executor
      workflow-name: << parameters.workflow-name >>
    steps:
      - run-jrs-experiment:
          experiment-name: << parameters.test-name >>

      - run:
          name: Sync results of state recover regression to AWS
          command: |
            cd /swirlds-platform/regression/results/4N_1C/Recovery/; find . -type d -name data -prune -exec rm -rf {} \;
            aws s3 sync /swirlds-platform/regression/results/4N_1C/Recovery/ s3://hedera-service-regression-jrs;
            tar -czvf /results.tar.gz  /swirlds-platform/regression/results/4N_1C/Recovery/*

      - store_artifacts:
          path: /results.tar.gz

  run-start-from-saved-state-regression:
    parameters:
      workflow-name:
        type: string
        default: ""
      test-name:
        type: string
        default: "GCP-Daily-Services-Comp-Restart-Performance-6N-6C.json"
    executor:
      name: build-executor
      workflow-name: << parameters.workflow-name >>
    steps:
      - run:
          name: Modify Payer account for Public testnet start from saved state test
          command: |
            echo -n "$KEY_DevTestNetTreasury" > /repo/test-clients/src/main/resource/StartUpAccount.txt;

      - run-jrs-experiment:
          experiment-name: << parameters.test-name >>

      - run:
          name: Sync results of software update regression to AWS
          command: |
            cd /swirlds-platform/regression/results/6N_6C/Performance/; find . -type d -name data -prune -exec rm -rf {} \;
            aws s3 sync /swirlds-platform/regression/results/6N_6C/Performance/ s3://hedera-service-regression-jrs;
            tar -czvf /results.tar.gz  /swirlds-platform/regression/results/6N_6C/Performance/*

      - store_artifacts:
          path: /results.tar.gz

  run-reconnect-regression:
    parameters:
      workflow-name:
        type: string
        default: ""
      test-name:
        type: string
        default: "GCP-Daily-Services-Comp-Reconnect-4N-1C.json"
    executor:
      name: build-executor
      workflow-name: << parameters.workflow-name >>
    steps:
      - run-jrs-experiment:
          experiment-name: << parameters.test-name >>

      - run:
          name: Sync results of reconnect regression to AWS
          command: |
            cd /swirlds-platform/regression/results/4N_1C/Reconnect/; find . -type d -name data -prune -exec rm -rf {} \;
            aws s3 sync /swirlds-platform/regression/results/4N_1C/Reconnect/ s3://hedera-service-regression-jrs;
            tar -czvf /results.tar.gz  /swirlds-platform/regression/results/4N_1C/Reconnect/*

      - store_artifacts:
          path: /results.tar.gz

  run-continuous-integration-gcp:
    parameters:
      workflow-name:
        type: string
        default: ""
    executor:
      name: build-executor
      workflow-name: << parameters.workflow-name >>
    steps:
      - run:
          name: Run continuous integration tests
          no_output_timeout: 30m
          command: |
            cd /swirlds-platform/regression;
            source /root/.bashrc; source /root/google-cloud-sdk/completion.bash.inc; source /root/google-cloud-sdk/path.bash.inc;
            ./regression_services_circleci.sh configs/services/suites/ci/GCP-Commit-Services-Comp-Basic-4N-1C.json /repo $CIRCLE_USERNAME $CIRCLE_BUILD_URL

      - run:
          name: Sync results of continuous integration to circelCI job
          command: |
            tar -czvf /results.tar.gz  /swirlds-platform/regression/results/4N_1C/CI/*

      - store_artifacts:
          path: /results.tar.gz

  weekly-run-crypto-transfer-start-from-saved-state-regression:
    parameters:
      workflow-name:
        type: string
        default: ""
      test-name:
        type: string
        default: "GCP-Weekly-Services-Crypto-Restart-Performance-15N-15C.json"
    executor:
      name: build-executor
      workflow-name: << parameters.workflow-name >>
    steps:
      - run:
          name: Modify Payer account for Public testnet start from saved state test
          command: |
            echo -n "$KEY_DevTestNetTreasury";    echo -n /repo/test-clients/src/main/resource/StartUpAccount.txt;
#            echo -n "$KEY_DevTestNetTreasury" > /repo/test-clients/src/main/resource/StartUpAccount.txt;
      - run:
          name: Run start from saved state regression tests
          no_output_timeout: 120m
          command: |
            cd /swirlds-platform/regression;
            source /root/.bashrc; source /root/google-cloud-sdk/completion.bash.inc; source /root/google-cloud-sdk/path.bash.inc;
            ./regression_services_circleci.sh configs/services/suites/weekly/<< parameters.test-name >> /repo

      - run:
          name: Sync results of software update regression to AWS
          command: |
            cd /swirlds-platform/regression/results/15N_15C/; find . -type d -name data -prune -exec rm -rf {} \;
            aws s3 sync /swirlds-platform/regression/results/15N_15C/ s3://hedera-service-regression-jrs;
            tar -czvf /results.tar.gz  /swirlds-platform/regression/results/15N_15C/*

      - store_artifacts:
          path: /results.tar.gz

  weekly-run-HCS-start-from-saved-state-regression:
    parameters:
      workflow-name:
        type: string
        default: ""
      test-name:
        type: string
        default: "GCP-Weekly-Services-HCS-Restart-Performance-15N-15C.json"
    executor:
      name: build-executor
      workflow-name: << parameters.workflow-name >>
    steps:
      - run:
          name: Modify Payer account for Public testnet start from saved state test
          command: |
            echo -n "$KEY_DevTestNetTreasury";    echo -n /repo/test-clients/src/main/resource/StartUpAccount.txt;
#            echo -n "$KEY_DevTestNetTreasury" > /repo/test-clients/src/main/resource/StartUpAccount.txt;
      - run:
          name: Run start from saved state regression tests
          no_output_timeout: 180m
          command: |
            cd /swirlds-platform/regression;
            source /root/.bashrc; source /root/google-cloud-sdk/completion.bash.inc; source /root/google-cloud-sdk/path.bash.inc;
            ./regression_services_circleci.sh configs/services/suites/weekly/<< parameters.test-name >> /repo

      - run:
          name: Sync results of software update regression to AWS
          command: |
            cd /swirlds-platform/regression/results/15N_15C/; find . -type d -name data -prune -exec rm -rf {} \;
            aws s3 sync /swirlds-platform/regression/results/15N_15C/ s3://hedera-service-regression-jrs;
            tar -czvf /results.tar.gz  /swirlds-platform/regression/results/15N_15C/*

      - store_artifacts:
          path: /results.tar.gz

  build-platform-and-services:
    parameters:
      workflow-name:
        type: string
        default: ""
    executor:
      name: build-executor
    steps:
      - attach_workspace:
          at: /
      - add_ssh_keys:
          fingerprints:
            - "96:47:c4:5c:e7:45:06:c5:26:a5:85:ef:41:22:2f:d6"
            - "14:21:e9:81:1f:ae:df:ec:11:60:4a:49:e0:b9:bb:58"
            - "e7:a6:3e:34:3e:d8:fe:64:2c:7f:b6:57:45:03:44:ac"
      - checkout
      - run:
          name: Build hedera-services repo
          command: |
                mvn --no-transfer-progress clean install -DskipTests
      - run:
          name: Checkout swirlds-platform repos and build
          command: |
            sed -i -e 's/Host services-jrs-regression/Host services-jrs-regression\n HostName github.com/g' ~/.ssh/config
            cd /; GIT_SSH_COMMAND="ssh -o UserKnownHostsFile=/dev/null -o StrictHostKeyChecking=no" \
            git clone ssh://git@services-jrs-regression/swirlds/swirlds-platform.git;
            cd /swirlds-platform;
            sed -i -e 's/github.com/services-jrs-regression/g' .gitmodules;
            git submodule update --init --recursive --checkout;
            cd regression; git checkout 00887-D-refactor-test-client-error-message-handling;
            cd ..;
            mvn --no-transfer-progress clean install -DskipTests;

      - run:
          name: Save PEM file to keys folder
          command: |
            cp ~/.ssh/id_rsa_e7a63e343ed8fe642c7fb657450344ac /swirlds-platform/regression/keys/services-regression.pem

      - persist_to_workspace:
          root: /
          paths:
            - repo/
            - swirlds-platform/

  aws-summary:
    executor: ci-test-executor
    steps:
      - checkout
      - run:
          name: Summarize all AWS instances currently used by regions
          command: |
            /repo/.circleci/scripts/aws-summary.sh

  run-accessory-tests:
    parameters:
      runner:
        type: executor
        default: ci-test-executor
      workflow-name:
        type: string
        default: ""
    executor:
      name: ci-test-executor
      workflow-name:  << parameters.workflow-name >>
    steps:
      - attach_workspace:
          at: /
      - ensure-testnet-for-reruns
      - run:
          name:  Reset client log
          command: |
            cat /dev/null > /repo/test-clients/output/hapi-client.log
      - run: /repo/.circleci/scripts/echo-env.sh
      - accessory-test-common-steps

  rerun-accessory-tests:
    parameters:
      runner:
        type: executor
        default: ci-test-executor
      workflow-name:
        type: string
        default: ""
    executor:
      name: ci-test-executor
      workflow-name:  << parameters.workflow-name >>
    steps:
      - attach_workspace:
          at: /
      - ensure-testnet-for-reruns
      - run:
          name:  Reset client log
          command: |
            cat /dev/null > /repo/test-clients/output/hapi-client.log
      - run: /repo/.circleci/scripts/echo-env.sh
      - accessory-test-common-steps

  run-consensus-and-crypto-scenarios:
    parameters:
      runner:
        type: executor
        default: ci-test-executor
      workflow-name:
        type: string
        default: ""
    executor:
      name: ci-test-executor
      workflow-name:  << parameters.workflow-name >>
    steps:
      - run-eet-suites:
          dsl-args: "SignedTransactionBytesRecordsSuite"
      - run-eet-suites:
          dsl-args: "TopicCreateSpecs"
      - run-eet-suites:
          dsl-args: "TopicUpdateSpecs -TLS=on"
          node-terraform-index: 1
          node-account: 4
      - run-eet-suites:
          dsl-args: "TopicDeleteSpecs"
      - run-eet-suites:
          dsl-args: "SubmitMessageSpecs"
      - run-eet-suites:
          dsl-args: "HCSTopicFragmentationSuite -TLS=alternate"
      - run-eet-suites:
          dsl-args: "TopicGetInfoSpecs"
      - run-eet-suites:
          dsl-args: "BucketThrottlingSpec"
      - run-eet-suites:
          dsl-args: "ControlAccountsExemptForUpdates"
      - run-eet-suites:
          dsl-args: "CryptoTransferSuite"
      - run-eet-suites:
          dsl-args: "CryptoUpdateSuite -TLS=on"
      - run-eet-suites:
          dsl-args: "CryptoTransferSuite"
      - run-eet-suites:
          dsl-args: "CryptoRecordSanityChecks"
      - run-eet-suites:
          dsl-args: "SuperusersAreNeverThrottled"
      - run-eet-suites:
          dsl-args: "CannotDeleteSystemEntitiesSuite"

  run-token-scenarios:
    parameters:
      runner:
        type: executor
        default: ci-test-executor
      workflow-name:
        type: string
        default: ""
    executor:
      name: ci-test-executor
      workflow-name:  << parameters.workflow-name >>
    steps:
      - run-eet-suites:
          dsl-args: "TokenAssociationSpecs"
      - run-eet-suites:
          dsl-args: "TokenCreateSpecs"
      - run-eet-suites:
          dsl-args: "TokenUpdateSpecs"
      - run-eet-suites:
          dsl-args: "TokenDeleteSpecs"
      - run-eet-suites:
          dsl-args: "TokenManagementSpecs"
      - run-eet-suites:
          dsl-args: "TokenTransactSpecs"

  run-file-scenarios:
    parameters:
      runner:
        type: executor
        default: ci-test-executor
      workflow-name:
        type: string
        default: ""
    executor:
      name: ci-test-executor
      workflow-name:  << parameters.workflow-name >>
    steps:
      - run-eet-suites:
          dsl-args: "FileCreateSuite"
      - run-eet-suites:
          dsl-args: "FileAppendSuite"
      - run-eet-suites:
          dsl-args: "FileUpdateSuite"
      - run-eet-suites:
          dsl-args: "ProtectedFilesUpdateSuite"
      - run-eet-suites:
          dsl-args: "PermissionSemanticsSpec"
      - run-eet-suites:
          dsl-args: "ExchangeRateControlSuite"
      - run-eet-suites:
          dsl-args: "SysDelSysUndelSpec"
      - run-eet-suites:
          dsl-args: "ExchangeRateControlSuite"
      - run-eet-suites:
          dsl-args: "UpdateFailuresSpec"
      - run-eet-suites:
          dsl-args: "QueryFailuresSpec"
      - run-eet-suites:
          dsl-args: "FileRecordSanityChecks"
      - run-eet-suites:
          dsl-args: "FetchSystemFiles"
      - run:
          name: cat /repo/test-clients/remote-system-files/appProperties.txt
          command: |
            cat /repo/test-clients/remote-system-files/appProperties.txt

      - run-eet-suites:
          dsl-args: "VersionInfoSpec"

  run-smart-contract-scenarios:
    parameters:
      runner:
        type: executor
        default: ci-test-executor
      workflow-name:
        type: string
        default: ""
    executor:
      name: ci-test-executor
      workflow-name:  << parameters.workflow-name >>
    steps:
      - run-eet-suites:
          dsl-args: "NewOpInConstructorSpecs"
      - run-eet-suites:
          dsl-args: "MultipleSelfDestructsAreSafe"
      - postgres-get-counts
      - run-eet-suites:
          dsl-args: "ContractCallSuite -TLS=on"
      - postgres-verify-counts:
          expected-difference: 17
      - run-eet-suites:
          dsl-args: "ContractCallLocalSuite -TLS=on"
      - run-eet-suites:
          dsl-args: "ContractUpdateSuite -TLS=on"
      - run-eet-suites:
          dsl-args: "ContractDeleteSuite -TLS=on"
      - run-eet-suites:
          dsl-args: "ChildStorageSpecs -TLS=on"
      - run-eet-suites:
          dsl-args: "BigArraySpec -TLS=on"
      - run-eet-suites:
          dsl-args: "SmartContractInlineAssemblySpec -TLS=on"
      - run-eet-suites:
          dsl-args: "OCTokenSpec -TLS=on"
      - run-eet-suites:
          dsl-args: "CharacterizationSuite -TLS=on"
      - run-eet-suites:
          dsl-args: "SmartContractFailFirstSpec -TLS=on"
      - run-eet-suites:
          dsl-args: "SmartContractSelfDestructSpec -TLS=on"
      - run-eet-suites:
          dsl-args: "ChildStorageSpecs"
      - run-eet-suites:
          dsl-args: "-A DeprecatedContractKeySpecs"
      - run-eet-suites:
          dsl-args: "ThresholdRecordCreationSpecs"
      - run-eet-suites:
          dsl-args: "ContractRecordSanityChecks"
      - run-eet-suites:
          dsl-args: "ContractGetBytecodeSuite"

  run-umbrella-freeze-restart-test:
    parameters:
      freeze-pattern-count:
        description: How many repetitions of the freeze pattern should occur
        type: integer
        default: 1
      liveness-pattern-count:
        description: How many repetitions of the liveness pattern should occur
        type: integer
        default: 3
      signed-state-pattern-count:
        description: How many repetitions of the signed state pattern should occur
        type: integer
        default: 1
      workflow-name:
        type: string
        default: ""
    executor:
      name: ci-test-executor
      workflow-name:  << parameters.workflow-name >>
    steps:
      - run:
          name: Set log level to WARN
          command: /repo/.circleci/scripts/config-log4j-4reg.sh
      - run-umbrella-test
      - run-eet-suites:
          dsl-args: "OneOfEveryTxn"
      - run-eet-suites:
          dsl-args: "MigrationValidationPreSteps"
      - start-freeze:
          failure-log-pattern-sh: /repo/.circleci/scripts/frz-fail-pattern.sh
      - run-eet-suites:
          perf-run: true
          dsl-args: "UmbrellaRedux duration=2,unit=MINUTES,maxOpsPerSec=30,props=regression-mixed_ops.properties,maxPendingOps=50"
      - validate-thaw:
          freeze-pattern-count: << parameters.freeze-pattern-count >>
      - restart-with-validations:
          valid-ss-timeout-secs: 180
          active-status-timeout-secs: 180
          liveness-pattern-count: << parameters.liveness-pattern-count >>
          signed-state-pattern-count: << parameters.signed-state-pattern-count >>
      - run-eet-suites:
          dsl-args: "MigrationValidationPostSteps"
      - run-eet-suites:
          perf-run: true
          dsl-args: "UmbrellaRedux duration=1,unit=MINUTES,maxOpsPerSec=30,props=regression-mixed_ops.properties,maxPendingOps=50"
      - run:
          name: Set log level to INFO
          command: /repo/.circleci/scripts/config-log4j-4normal.sh
      - validate-record-streams


  run-update-feature:
    parameters:
      runner:
        type: executor
        default: ci-test-executor
      workflow-name:
        type: string
        default: ""
    executor:
      name: ci-test-executor
      workflow-name:  << parameters.workflow-name >>
    steps:
      - attach_workspace:
          at: /
      - run:
          name:  Reset client log
          command: |
            cat /dev/null > /repo/test-clients/output/hapi-client.log
      - ensure-testnet-for-reruns
      - run:
          name: Set environmental variable
          command: |
            /repo/.circleci/scripts/trap-failable-for-tf-cleanup.sh \
            '/repo/.circleci/scripts/append_bash_profile.sh'
      - run-eet-suites:
          dsl-args: "CryptoTransferSuite"
      - run:
          name: wait state is saved
          command: |
            sleep 60
      - run:
          name: Show java process
          command: |
            /repo/.circleci/scripts/trap-failable-for-tf-cleanup.sh \
            '/repo/.circleci/scripts/show_java_process.sh'
      - run-eet-suites:
          dsl-args: FreezeSuite
      - run:
          name: Show logs before HGCApp restart
          command: |
            /repo/.circleci/scripts/trap-failable-for-tf-cleanup.sh \
            '/repo/.circleci/scripts/show_logs.sh'
      - run:
          name: wait HGCApp restarted
          command: |
            sleep 300
      - run:
          name: Show java process
          command: |
            /repo/.circleci/scripts/trap-failable-for-tf-cleanup.sh \
            '/repo/.circleci/scripts/show_java_process.sh'
      - run:
          name: Show logs after HGCApp restart
          command: |
            /repo/.circleci/scripts/trap-failable-for-tf-cleanup.sh \
            '/repo/.circleci/scripts/show_logs.sh'
      - run-eet-suites:
          dsl-args: "CryptoRecordSanityChecks"
      - run:
          name: Scan new setttings message
          command: |
            /repo/.circleci/scripts/trap-failable-for-tf-cleanup.sh \
            '/repo/.circleci/scripts/scan-expected-logs.sh "ERROR: fakeParameter is not a valid setting name" swirlds.log'

  run-update-jar-files:
    parameters:
      runner:
        type: executor
        default: ci-test-executor
      new-marker:
        type: string
        description: New string to indicate the chang of source code and jar
        default: 'new version jar'
      workflow-name:
        type: string
        default: ""
    executor:
      name: ci-test-executor
      workflow-name:  << parameters.workflow-name >>
    steps:
      - attach_workspace:
          at: /
      - run:
          name:  Reset client log
          command: |
            cat /dev/null > /repo/test-clients/output/hapi-client.log
      - ensure-testnet-for-reruns
      - run:
          name: Set environmental variable
          command: |
            /repo/.circleci/scripts/trap-failable-for-tf-cleanup.sh \
            '/repo/.circleci/scripts/append_bash_profile.sh'
      - run:
          name: Scan old string before changing jar files
          command: |
            /repo/.circleci/scripts/trap-failable-for-tf-cleanup.sh \
            '/repo/.circleci/scripts/scan-expected-logs.sh "init finished" hgcaa.log'
      - run:
          name: Modify main.java and build new jars
          command: |
            /repo/.circleci/scripts/trap-failable-for-tf-cleanup.sh \
            '/repo/.circleci/scripts/build_new_jars.sh "<< parameters.new-marker >>"'
      - run:
          name: Show java process before freeze
          command: |
            /repo/.circleci/scripts/trap-failable-for-tf-cleanup.sh \
            '/repo/.circleci/scripts/show_java_process.sh'
      - run-eet-suites:
          dsl-args: "UpdateServerFiles"
      - run:
          name: wait HGCApp restarted
          no_output_timeout: 4m
          command: |
            sleep 200
      - run:
          name: Show java process
          command: |
            /repo/.circleci/scripts/trap-failable-for-tf-cleanup.sh \
            '/repo/.circleci/scripts/show_java_process.sh'
      - run:
          name: Show logs after HGCApp restart
          command: |
            /repo/.circleci/scripts/trap-failable-for-tf-cleanup.sh \
            '/repo/.circleci/scripts/show_logs.sh'
      - run:
          name: Scan new string after restarted
          command: |
            /repo/.circleci/scripts/trap-failable-for-tf-cleanup.sh \
            '/repo/.circleci/scripts/scan-expected-logs.sh "<< parameters.new-marker >>" hgcaa.log'

  run-network-sim:
    parameters:
      runner:
        type: executor
        default: ci-test-executor
      workflow-name:
        type: string
        default: ""
    executor:
      name: ci-test-executor
      workflow-name:  << parameters.workflow-name >> # "simulate network outage"
    steps:
      - attach_workspace:
          at: /
      - run:
          name: call script to block tcp ports
          command: |
            /repo/.circleci/scripts/trap-failable-for-tf-cleanup.sh \
            '/repo/.circleci/scripts/firewall_create_rules.sh'
      - run-eet-suites:
          dsl-args: "CryptoTransferLoadTest status.preResolve.pause.ms=8000"
          ci-properties-map: mins=50,tps=10,threads=3
      - run:
          name: call script to remove firewall rules
          command: |
            /repo/.circleci/scripts/trap-failable-for-tf-cleanup.sh \
            '/repo/.circleci/scripts/firewall_flush_rules.sh'
      - run:
          name: Show logs after HGCApp restart
          command: |
            /repo/.circleci/scripts/show_logs.sh

  run-comprehensive-functional-test:
    parameters:
      runner:
        type: executor
        default: ci-test-executor
      workflow-name:
        type: string
        default: ""
    executor:
      name: ci-test-executor
      workflow-name:  << parameters.workflow-name >>
    steps:
      - run-eet-suites:
          dsl-args: "BucketAndLegacyThrottlingSpec"
      - run-eet-suites:
          dsl-args: "ControlAccountsExemptForUpdates"
      - run-eet-suites:
          dsl-args: "TopicCreateSpecs"
      - run-eet-suites:
          dsl-args: "SubmitMessageSpecs"
      - run-eet-suites:
          dsl-args: "TopicUpdateSpecs"
      - run-eet-suites:
          dsl-args: "TopicGetInfoSpecs"
      - run-eet-suites:
          dsl-args: "CryptoCreateSuite -TLS=on"
      - run-eet-suites:
          dsl-args: "CryptoRecordSanityChecks -TLS=on"
      - run-eet-suites:
          dsl-args: "SignedTransactionBytesRecordsSuite -TLS=on"
      - run-eet-suites:
          dsl-args: "SuperusersAreNeverThrottled"
      - run-eet-suites:
          dsl-args: "FileRecordSanityChecks"
      - run-eet-suites:
          dsl-args: "VersionInfoSpec"
      - run-eet-suites:
          dsl-args: "PermissionSemanticsSpec"
      - run-eet-suites:
          dsl-args: "SysDelSysUndelSpec"
      - run-eet-suites:
          dsl-args: "NewOpInConstructorSpecs"
      - run-eet-suites:
          dsl-args: "MultipleSelfDestructsAreSafe"
      - run-eet-suites:
          dsl-args: "FetchSystemFiles"
      - run-eet-suites:
          dsl-args: "ChildStorageSpecs"
      - run-eet-suites:
          dsl-args: "DeprecatedContractKeySpecs"
      - run-eet-suites:
          dsl-args: "ThresholdRecordCreationSpecs"
      - run-eet-suites:
          dsl-args: "ContractRecordSanityChecks"
      - run-eet-suites:
          dsl-args: "TopicDeleteSpecs"
      - run-eet-suites:
          dsl-args: "ProtectedFilesUpdateSuite"
      - run-eet-suites:
          dsl-args: "TokenCreateSpecs"
      - run-eet-suites:
          dsl-args: "TokenUpdateSpecs"
      - run-eet-suites:
          dsl-args: "TokenDeleteSpecs"
      - run-eet-suites:
          dsl-args: "TokenTransactSpecs"
      - run-eet-suites:
          dsl-args: "TokenManagementSpecs"
      - run-eet-suites:
          dsl-args: "TokenAssociationSpecs"
      - run-eet-suites:
          dsl-args: "CannotDeleteSystemEntitiesSuite"
      - run-eet-suites:
          dsl-args: "UmbrellaRedux"<|MERGE_RESOLUTION|>--- conflicted
+++ resolved
@@ -1234,11 +1234,7 @@
   AWS-Daily-Services-Comp-Restart-Performance-Random-4N-4C:
     triggers:
       - schedule:
-<<<<<<< HEAD
-          cron: "30 21 * * *"
-=======
           cron: "6 17 * * *"
->>>>>>> 380a2c04
           filters:
             branches:
               only:
@@ -1758,18 +1754,6 @@
                 at: /
 
   continuous-integration-gcp:
-<<<<<<< HEAD
-     jobs:
-       - build-platform-and-services:
-          filters:
-            branches:
-              ignore:
-                - /.*-PERF/
-                - /.*-REGRESSION/
-                - 00887-D-refactor-test-client-error-message-handling
-
-       - run-continuous-integration-gcp:
-=======
       jobs:
         - build-platform-and-services:
             context: SonarCloud
@@ -1780,7 +1764,6 @@
             workflow-name: "Continuous integration GCP"
 
         - run-continuous-integration-gcp:
->>>>>>> 380a2c04
             context: Slack
             requires:
               - build-platform-and-services
