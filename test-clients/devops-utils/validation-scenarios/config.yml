networks:
  devops:
    bootstrap: 2
    defaultNode: 3
    ensureScenarioPayerHbars: 10000
    nodes:
    - {account: 3, ipv4Addr: 35.196.138.70}
    scenarioPayer: 1043
    scenarios:
      sysFilesDown:
        evalMode: snapshot
        numsToFetch: [122]
      sysFilesUp:
        updates:
        - {num: 122, payer: 2}
  largeperfnet:
    bootstrap: 2
    defaultNode: 3
    ensureScenarioPayerHbars: 25
    nodes:
    - {account: 3, ipv4Addr: 34.95.133.166}
    scenarioPayer: 1065
    scenarios:
      sysFilesDown:
        evalMode: snapshot
        numsToFetch: [121]
      sysFilesUp:
        updates:
        - {num: 121, payer: 2}
  perfnet:
    bootstrap: 2
    defaultNode: 3
    ensureScenarioPayerHbars: 10000
    nodes:
    - {account: 3, ipv4Addr: 146.148.65.62}
    scenarioPayer: 6602
    scenarios:
      sysFilesDown:
        evalMode: snapshot
        numsToFetch: [121, 122]
      sysFilesUp:
        updates:
        - {num: 121, payer: 2}
        - {num: 122, payer: 2}
  integration:
    bootstrap: 2
    defaultNode: 3
    ensureScenarioPayerHbars: 10000
    nodes:
    - {account: 3, ipv4Addr: 34.74.191.8}
    scenarioPayer: 2415
    scenarios:
      sysFilesDown:
        evalMode: snapshot
        numsToFetch: [121]
      sysFilesUp:
        updates:
        - {num: 121, payer: 2}
  previewtestnet:
    bootstrap: 2
    defaultNode: 3
    ensureScenarioPayerHbars: 300
    nodes:
    - {account: 3, ipv4Addr: 35.231.208.148}
    - {account: 4, ipv4Addr: 35.199.15.177}
    - {account: 5, ipv4Addr: 35.225.201.195}
    - {account: 6, ipv4Addr: 35.247.109.135}
<<<<<<< HEAD
    scenarioPayer: 7786
=======
    scenarioPayer: 2099
>>>>>>> bc91eda6
    scenarios:
      feeSnapshots:
        appendToSnapshotCsv: true
        ignoreCostAnswer: true
        opsConfig: {bytecode: 7490, memoLength: 32}
        scheduleDesc: Bootstrap
        tinyBarsToOffer: 10000000000
      sysFilesDown:
        evalMode: snapshot
        numsToFetch: [122]
      sysFilesUp:
        updates:
        - {num: 122, payer: 2}
  stabletestnet:
    bootstrap: 50
    defaultNode: 4
    ensureScenarioPayerHbars: 300
    nodes:
    - {account: 4, ipv4Addr: 35.237.119.55}
    - {account: 5, ipv4Addr: 35.245.27.193}
    - {account: 6, ipv4Addr: 34.83.112.116}
    scenarioPayer: 48559
    scenarios:
      sysFilesUp:
        updates:
        - {num: 122, payer: 50}
      sysFilesDown:
        evalMode: snapshot
        numsToFetch: [122]
  mainnet:
    bootstrap: 950
    defaultNode: 3
    ensureScenarioPayerHbars: 100
    nodes:
    - {account: 5, ipv4Addr: 35.192.2.25}
    - {account: 6, ipv4Addr: 35.199.161.108}
    - {account: 14, ipv4Addr: 35.236.2.27}
    - {account: 15, ipv4Addr: 35.228.11.53}
    - {account: 3, ipv4Addr: 35.237.200.180}
    - {account: 4, ipv4Addr: 35.186.191.247}
    - {account: 7, ipv4Addr: 35.203.82.240}
    - {account: 8, ipv4Addr: 35.236.5.219}
    - {account: 10, ipv4Addr: 35.242.233.154}
    - {account: 11, ipv4Addr: 35.240.118.96}
    - {account: 12, ipv4Addr: 35.204.86.32}
    - {account: 13, ipv4Addr: 35.234.132.107}
    scenarioPayer: 45385
    scenarios:
      consensus: {persistent: 39286}
      contract:
        persistent: {bytecode: 39290, luckyNo: 42, num: 39291, source: Multipurpose.sol}
      crypto: {receiver: 45397, sender: 45396}
      file:
        persistent: {contents: MrBleaney.txt, num: 39283}
      sysFilesDown:
        evalMode: snapshot
        numsToFetch: [122]
  localhost:
    bootstrap: 2
    defaultNode: 3
    ensureScenarioPayerHbars: 100000
    nodes:
    - {account: 3, ipv4Addr: '127.0.0.1:50211'}
    scenarioPayer: 1001
    scenarios:
      consensus: {persistent: 1010}
      contract:
        persistent: {bytecode: 1007, luckyNo: 42, num: 1008, source: Multipurpose.sol}
      crypto: {receiver: 1003, sender: 1002}
      file:
        persistent: {contents: MrBleaney.txt, num: 1005}
  staging:
    bootstrap: 2
    defaultNode: 3
    ensureScenarioPayerHbars: 25
    nodes:
    - {account: 3, ipv4Addr: 35.237.182.66}
    - {account: 4, ipv4Addr: 35.245.226.22}
    - {account: 5, ipv4Addr: 34.68.9.203}
    - {account: 6, ipv4Addr: 34.83.131.197}
    - {account: 7, ipv4Addr: 34.94.236.63}
    - {account: 8, ipv4Addr: 35.203.26.115}
    - {account: 9, ipv4Addr: 34.77.3.213}
    - {account: 10, ipv4Addr: 35.197.237.44}
    - {account: 11, ipv4Addr: 35.246.250.176}
    - {account: 12, ipv4Addr: 34.90.117.105}
    - {account: 13, ipv4Addr: 35.200.57.21}
    - {account: 14, ipv4Addr: 34.92.120.143}
    - {account: 15, ipv4Addr: 34.87.47.168}
    scenarios:
      sysFilesDown:
        evalMode: snapshot
        numsToFetch: []
  stagingsm:
    bootstrap: 50
    defaultNode: 3
    ensureScenarioPayerHbars: 300
    nodes:
    - {account: 3, ipv4Addr: 104.196.48.231}
    - {account: 4, ipv4Addr: 35.245.168.191}
    - {account: 5, ipv4Addr: 35.192.152.7}
    - {account: 6, ipv4Addr: 35.203.163.15}
    scenarioPayer: 49542
    scenarios:
      consensus: {persistent: 39045}
      contract:
        persistent: {bytecode: 39042, luckyNo: 42, num: 39043, source: Multipurpose.sol}
      crypto: {receiver: 39038, sender: 39037}
      file:
        persistent: {contents: MrBleaney.txt, num: 39040}
  staginglg:
    bootstrap: 950
    defaultNode: 3
    ensureScenarioPayerHbars: 200
    nodes:
    - {account: 3, ipv4Addr: 35.237.208.135}
    - {account: 4, ipv4Addr: 35.236.222.232}
    - {account: 5, ipv4Addr: 34.68.193.194}
    - {account: 6, ipv4Addr: 34.83.9.37}
    - {account: 7, ipv4Addr: 34.94.94.224}
    - {account: 8, ipv4Addr: 35.203.83.23}
    - {account: 9, ipv4Addr: 34.77.100.22}
    - {account: 10, ipv4Addr: 35.242.186.231}
    - {account: 11, ipv4Addr: 35.246.141.12}
    - {account: 12, ipv4Addr: 34.90.168.32}
    - {account: 13, ipv4Addr: 35.200.13.38}
    - {account: 14, ipv4Addr: 34.92.103.251}
    - {account: 15, ipv4Addr: 35.198.224.198}
    scenarioPayer: 53186
    scenarios:
      consensus: {persistent: 39286}
      contract:
        persistent: {bytecode: 39290, luckyNo: 42, num: 39291, source: Multipurpose.sol}
      crypto: {receiver: 44771, sender: 44770}
      file:
        persistent: {contents: MrBleaney.txt, num: 39283}
      sysFilesDown:
        evalMode: snapshot
        numsToFetch: [121]
sleepMsBeforeNextNode: 2000<|MERGE_RESOLUTION|>--- conflicted
+++ resolved
@@ -65,11 +65,7 @@
     - {account: 4, ipv4Addr: 35.199.15.177}
     - {account: 5, ipv4Addr: 35.225.201.195}
     - {account: 6, ipv4Addr: 35.247.109.135}
-<<<<<<< HEAD
-    scenarioPayer: 7786
-=======
     scenarioPayer: 2099
->>>>>>> bc91eda6
     scenarios:
       feeSnapshots:
         appendToSnapshotCsv: true
@@ -82,7 +78,7 @@
         numsToFetch: [122]
       sysFilesUp:
         updates:
-        - {num: 122, payer: 2}
+        - {num: 121, payer: 2}
   stabletestnet:
     bootstrap: 50
     defaultNode: 4
