--- conflicted
+++ resolved
@@ -65,11 +65,7 @@
 						keysChange(),
 						validatesAlreadyDeletedToken(),
 						validatesMissingRef(),
-<<<<<<< HEAD
-						validatesAlreadyDeletedToken(),
-=======
 						treasuryEvolves(),
->>>>>>> e53af22a
 				}
 		);
 	}
