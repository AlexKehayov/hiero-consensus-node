package com.hedera.services.bdd.spec.utilops;

/*-
 * ‌
 * Hedera Services Test Clients
 * ​
 * Copyright (C) 2018 - 2020 Hedera Hashgraph, LLC
 * ​
 * Licensed under the Apache License, Version 2.0 (the "License");
 * you may not use this file except in compliance with the License.
 * You may obtain a copy of the License at
 *
 *      http://www.apache.org/licenses/LICENSE-2.0
 *
 * Unless required by applicable law or agreed to in writing, software
 * distributed under the License is distributed on an "AS IS" BASIS,
 * WITHOUT WARRANTIES OR CONDITIONS OF ANY KIND, either express or implied.
 * See the License for the specific language governing permissions and
 * limitations under the License.
 * ‍
 */

import com.google.protobuf.ByteString;
import com.hedera.services.bdd.spec.infrastructure.OpProvider;
import com.hedera.services.bdd.spec.transactions.consensus.HapiMessageSubmit;
import com.hedera.services.bdd.spec.transactions.crypto.HapiCryptoTransfer;
import com.hedera.services.bdd.spec.transactions.file.HapiFileUpdate;
import com.hedera.services.bdd.spec.utilops.checks.VerifyGetLiveHashNotSupported;
import com.hedera.services.bdd.spec.utilops.checks.VerifyGetFastRecordNotSupported;
import com.hedera.services.bdd.spec.utilops.checks.VerifyGetStakersNotSupported;
import com.hedera.services.bdd.spec.utilops.grouping.InBlockingOrder;
import com.hedera.services.bdd.spec.utilops.grouping.ParallelSpecOps;
import com.hedera.services.bdd.spec.utilops.inventory.NewSpecKey;
import com.hedera.services.bdd.spec.utilops.inventory.SpecKeyFromMnemonic;
import com.hedera.services.bdd.spec.utilops.inventory.SpecKeyFromPem;
import com.hedera.services.bdd.spec.utilops.inventory.UsableTxnId;
import com.hedera.services.bdd.spec.utilops.pauses.HapiSpecSleep;
import com.hedera.services.bdd.spec.utilops.pauses.HapiSpecWaitUntil;
import com.hedera.services.bdd.spec.utilops.streams.RecordStreamVerification;
import com.hedera.services.bdd.spec.utilops.throughput.FinishThroughputObs;
import com.hedera.services.bdd.spec.utilops.throughput.StartThroughputObs;
import com.hederahashgraph.api.proto.java.AccountAmount;
import com.hederahashgraph.api.proto.java.AccountID;
import com.hederahashgraph.api.proto.java.ContractID;
import com.hederahashgraph.api.proto.java.ServicesConfigurationList;
import com.hederahashgraph.api.proto.java.Setting;
import com.hederahashgraph.api.proto.java.TransactionRecord;
import com.hedera.services.bdd.spec.HapiApiSpec;
import com.hedera.services.bdd.spec.HapiPropertySource;
import com.hedera.services.bdd.spec.HapiSpecOperation;
import com.hedera.services.bdd.spec.queries.meta.HapiGetTxnRecord;
import com.hedera.services.bdd.spec.transactions.system.HapiFreeze;
import com.hedera.services.bdd.suites.HapiApiSuite;
import org.junit.Assert;

import java.nio.file.Files;
import java.nio.file.Paths;
import java.text.ParseException;
import java.util.AbstractMap;
import java.util.ArrayList;
import java.util.Collections;
import java.util.List;
import java.util.Map;
<<<<<<< HEAD
import java.util.Optional;
=======
import java.util.OptionalLong;
>>>>>>> 902dc835
import java.util.Properties;
import java.util.Set;
import java.util.function.Function;
import java.util.function.Supplier;
import java.util.stream.Collectors;
import java.util.stream.Stream;

import static com.hedera.services.bdd.spec.HapiPropertySource.asAccountString;
import static com.hedera.services.bdd.spec.assertions.ContractInfoAsserts.contractWith;
import static com.hedera.services.bdd.spec.queries.QueryVerbs.getContractInfo;
import static com.hedera.services.bdd.spec.queries.QueryVerbs.getFileContents;
import static com.hedera.services.bdd.spec.queries.QueryVerbs.getTxnRecord;
import static com.hedera.services.bdd.spec.transactions.TxnUtils.BYTES_4K;
import static com.hedera.services.bdd.spec.transactions.TxnUtils.asTransactionID;
import static com.hedera.services.bdd.spec.transactions.TxnVerbs.fileAppend;
import static com.hedera.services.bdd.spec.transactions.TxnVerbs.fileUpdate;
import static com.hedera.services.bdd.spec.transactions.TxnVerbs.submitMessageTo;
import static com.hedera.services.bdd.spec.transactions.crypto.HapiCryptoTransfer.tinyBarsFromTo;
import static com.hedera.services.bdd.spec.transactions.TxnVerbs.cryptoTransfer;
import static com.hedera.services.bdd.spec.utilops.CustomSpecAssert.allRunFor;
import static com.hedera.services.bdd.suites.HapiApiSuite.APP_PROPERTIES;
import static com.hedera.services.bdd.suites.HapiApiSuite.GENESIS;
import static com.hedera.services.bdd.suites.HapiApiSuite.EXCHANGE_RATE_CONTROL;
import static com.hederahashgraph.api.proto.java.ResponseCodeEnum.*;

public class UtilVerbs {
	public static HapiFreeze freeze() {
		return new HapiFreeze();
	}

	/* Some fairly simple utility ops */
	public static InBlockingOrder blockingOrder(HapiSpecOperation... ops) {
		return new InBlockingOrder(ops);
	}

	public static HapiSpecSleep sleepFor(long timeMs) {
		return new HapiSpecSleep(timeMs);
	}

	public static HapiSpecWaitUntil waitUntil(String timeOfDay) throws ParseException {
		return new HapiSpecWaitUntil(timeOfDay);
	}

	public static UsableTxnId usableTxnIdNamed(String txnId) {
		return new UsableTxnId(txnId);
	}

	public static SpecKeyFromMnemonic keyFromMnemonic(String name, String mnemonic) {
		return new SpecKeyFromMnemonic(name, mnemonic);
	}

	public static SpecKeyFromPem keyFromPem(String pemLoc) {
		return new SpecKeyFromPem(pemLoc);
	}

	public static SpecKeyFromPem keyFromPem(Supplier<String> pemLocFn) {
		return new SpecKeyFromPem(pemLocFn);
	}

	public static NewSpecKey newKeyNamed(String key) {
		return new NewSpecKey(key);
	}

	public static ParallelSpecOps inParallel(HapiSpecOperation... subs) {
		return new ParallelSpecOps(subs);
	}

	public static CustomSpecAssert assertionsHold(CustomSpecAssert.ThrowingConsumer custom) {
		return new CustomSpecAssert(custom);
	}

	public static CustomSpecAssert addLogInfo(CustomSpecAssert.ThrowingConsumer custom) {
		return new CustomSpecAssert(custom);
	}

	public static CustomSpecAssert withOpContext(CustomSpecAssert.ThrowingConsumer custom) {
		return new CustomSpecAssert(custom);
	}

	public static BalanceSnapshot balanceSnapshot(String name, String forAccount) {
		return new BalanceSnapshot(forAccount, name);
	}

	public static BalanceSnapshot balanceSnapshot(Function<HapiApiSpec, String> nameFn, String forAccount) {
		return new BalanceSnapshot(forAccount, nameFn);
	}

	public static StartThroughputObs startThroughputObs(String name) {
		return new StartThroughputObs(name);
	}

	public static FinishThroughputObs finishThroughputObs(String name) {
		return new FinishThroughputObs(name);
	}

	public static VerifyGetLiveHashNotSupported getClaimNotSupported() {
		return new VerifyGetLiveHashNotSupported();
	}

	public static VerifyGetStakersNotSupported getStakersNotSupported() {
		return new VerifyGetStakersNotSupported();
	}

	public static VerifyGetFastRecordNotSupported getFastRecordNotSupported() {
		return new VerifyGetFastRecordNotSupported();
	}

	public static RunLoadTest runLoadTest(Supplier<HapiSpecOperation[]> opSource) {
		return new RunLoadTest(opSource);
	}

	public static LogMessage logIt(String msg) {
		return new LogMessage(msg);
	}

	public static LogMessage logIt(Function<HapiApiSpec, String> messageFn) {
		return new LogMessage(messageFn);
	}

	public static ProviderRun runWithProvider(Function<HapiApiSpec, OpProvider> provider) {
		return new ProviderRun(provider);
	}

	/* Stream validation. */
	public static RecordStreamVerification verifyRecordStreams(Supplier<String> baseDir) {
		return new RecordStreamVerification(baseDir);
	}

	/* Some more complicated ops built from primitive sub-ops */
	public static CustomSpecAssert recordFeeAmount(String forTxn, String byName) {
		return new CustomSpecAssert((spec, workLog) -> {
			HapiGetTxnRecord subOp = getTxnRecord(forTxn);
			allRunFor(spec, subOp);
			TransactionRecord record = subOp.getResponseRecord();
			long fee = record.getTransactionFee();
			spec.registry().saveAmount(byName, fee);
		});
	}

	public static HapiSpecOperation fundAnAccount(String account) {
		return withOpContext((spec, ctxLog) -> {
			if (!account.equals(GENESIS)) {
				HapiCryptoTransfer subOp =
						cryptoTransfer(tinyBarsFromTo(GENESIS, account, HapiApiSuite.ADEQUATE_FUNDS));
				CustomSpecAssert.allRunFor(spec, subOp);
			}
		});
	}

	public static HapiSpecOperation updateToNewThrottlePropsFrom(String throttlePropsLoc) {
		return withOpContext((spec, opLog) -> {
			var lookup = getFileContents(APP_PROPERTIES);
			allRunFor(spec, lookup);
			var oldContents = lookup.getResponse().getFileGetContents().getFileContents().getContents();
			var oldConfig = ServicesConfigurationList.parseFrom(oldContents.toByteArray());

			var newConfig = ServicesConfigurationList.newBuilder();
			oldConfig.getNameValueList()
					.stream()
					.filter(UtilVerbs::isNotLegacyThrottleProp)
					.forEach(newConfig::addNameValue);
			var in = Files.newInputStream(Paths.get(throttlePropsLoc));
			var jutilProps = new Properties();
			jutilProps.load(in);
			for (String name : jutilProps.stringPropertyNames()) {
				newConfig.addNameValue(from(name, jutilProps.getProperty(name)));
			}

			var update = fileUpdate(APP_PROPERTIES).contents(newConfig.build().toByteString());
			allRunFor(spec, update);
		});
	}

	public static Setting from(String name, String value) {
		return Setting.newBuilder()
				.setName(name)
				.setValue(value)
				.build();
	}
	public static HapiSpecOperation updateLargeFile(
			String payer,
			String fileName,
			ByteString byteString
	) {
		return updateLargeFile(payer, fileName, byteString, false, OptionalLong.empty());
	}

<<<<<<< HEAD
	public static HapiSpecOperation chunkAFile(String filePath, int chunkSize, String payer, String topic) {
		return withOpContext((spec, ctxLog) -> {
			List<HapiSpecOperation> opsList = new ArrayList<HapiSpecOperation>();

			ByteString msg = ByteString.copyFrom(
					Files.readAllBytes(Paths.get(filePath))
			);
			int size = msg.size();
			int totalChunks = (size + chunkSize - 1) / chunkSize;
			int position = 0;
			int currentChunk = 0;
			var initialTransactionID = asTransactionID(spec, Optional.of(payer));

			while (position < size) {
				++currentChunk;
				int newPosition = Math.min(size, position + chunkSize);
				HapiMessageSubmit subOp = submitMessageTo(topic)
						.message(msg.substring(position, newPosition))
						.chunkInfo(totalChunks, currentChunk, initialTransactionID)
						.payingWith(payer)
						.hasKnownStatus(SUCCESS)
						.hasRetryPrecheckFrom(BUSY, DUPLICATE_TRANSACTION, PLATFORM_TRANSACTION_NOT_CREATED, INSUFFICIENT_PAYER_BALANCE)
						.noLogging()
						.suppressStats(true)
						.deferStatusResolution();
				if (1 == currentChunk) {
					subOp = subOp.usePresetTimestamp();
				}
				opsList.add(subOp);
				position = newPosition;
			}

			CustomSpecAssert.allRunFor(spec, opsList);
		});
	}

	public static HapiSpecOperation updateLargeFile(String payer, String fileName, ByteString byteString) {
=======
	public static HapiSpecOperation updateLargeFile(
			String payer,
			String fileName,
			ByteString byteString,
			boolean signOnlyWithPayer,
			OptionalLong tinyBarsToOffer
	) {
>>>>>>> 902dc835
		return withOpContext((spec, ctxLog) -> {
			List<HapiSpecOperation> opsList = new ArrayList<HapiSpecOperation>();

			int fileSize = byteString.size();
			int position = Math.min(BYTES_4K, fileSize);

			HapiFileUpdate updateSubOp = fileUpdate(fileName)
					.contents(byteString.substring(0, position))
					.hasKnownStatusFrom(SUCCESS, FEE_SCHEDULE_FILE_PART_UPLOADED)
					.noLogging()
					.payingWith(payer);
			if (tinyBarsToOffer.isPresent()) {
				updateSubOp = updateSubOp.fee(tinyBarsToOffer.getAsLong());
			}
			if (signOnlyWithPayer) {
				updateSubOp = updateSubOp.signedBy(payer);
			}
			opsList.add(updateSubOp);

			while (position < fileSize) {
				int newPosition = Math.min(fileSize, position + BYTES_4K);
				var appendSubOp = fileAppend(fileName)
						.content(byteString.substring(position, newPosition).toByteArray())
						.hasKnownStatusFrom(SUCCESS, FEE_SCHEDULE_FILE_PART_UPLOADED)
						.noLogging()
						.payingWith(payer);
				if (tinyBarsToOffer.isPresent()) {
					appendSubOp = appendSubOp.fee(tinyBarsToOffer.getAsLong());
				}
				if (signOnlyWithPayer) {
					appendSubOp = appendSubOp.signedBy(payer);
				}
				opsList.add(appendSubOp);
				position = newPosition;
			}

			CustomSpecAssert.allRunFor(spec, opsList);
		});
	}

	public static HapiSpecOperation updateLargeFile(String payer, String fileName, String registryEntry) {
		return withOpContext((spec, ctxLog) -> {
			ByteString bt = ByteString.copyFrom(spec.registry().getBytes(registryEntry));
			CustomSpecAssert.allRunFor(spec, updateLargeFile(payer, fileName, bt));
		});
	}

	public static HapiSpecOperation contractListWithPropertiesInheritedFrom(
			final String contractList,
			final long expectedSize,
			final String parent) {
		return withOpContext((spec, ctxLog) -> {
			List<HapiSpecOperation> opsList = new ArrayList<HapiSpecOperation>();
			long contractListSize = spec.registry().getAmount(contractList + "Size");
			Assert.assertEquals(contractList + " has bad size!", expectedSize, contractListSize);
			if (contractListSize > 1) {
				ContractID currentID = spec.registry().getContractId(contractList + "0");
				long nextIndex = 1;
				while (nextIndex < contractListSize) {
					ContractID nextID = spec.registry().getContractId(contractList + nextIndex);
					Assert.assertEquals(currentID.getShardNum(), nextID.getShardNum());
					Assert.assertEquals(currentID.getRealmNum(), nextID.getRealmNum());
					Assert.assertTrue(currentID.getContractNum() < nextID.getContractNum());
					currentID = nextID;
					nextIndex++;
				}
			}
			for (long i = 0; i < contractListSize; i++) {
				HapiSpecOperation op = getContractInfo(contractList + i)
						.has(contractWith().propertiesInheritedFrom(parent))
						.logged();
				opsList.add(op);
			}
			CustomSpecAssert.allRunFor(spec, opsList);
		});
	}

	/**
	 * Validates that fee charged for a transaction is within +/- 0.0001$ of
	 * expected fee (taken from pricing calculator)
	 */
	public static CustomSpecAssert validateFee(String forTxn, double expectedFeeInDollars) {
		return assertionsHold((spec, assertLog) -> {
			HapiGetTxnRecord subOp = getTxnRecord(forTxn);
			allRunFor(spec, subOp);
			TransactionRecord record = subOp.getResponseRecord();
			double actualFee = (1.0 * record.getTransactionFee() *  // transactionFee is in tinyhbars
					record.getReceipt().getExchangeRate().getCurrentRate().getCentEquiv())
					/ 100 // cents per dollar
					/ 100000000L; // tinybar per hbar
			double feeLowerBound = expectedFeeInDollars - 0.0001;
			double feeUpperBound = expectedFeeInDollars + 0.0001;
			Assert.assertTrue(
					"actual fee (" + actualFee + "$) much less than expected fee (" + expectedFeeInDollars + "$)",
					feeLowerBound <= actualFee);
			Assert.assertTrue(
					"actual fee (" + actualFee + "$) much more than expected fee (" + expectedFeeInDollars + "$)",
					actualFee <= feeUpperBound);
		});
	}

	public static HapiSpecOperation[] takeBalanceSnapshots(String... entities) {
		return HapiApiSuite.flattened(
				cryptoTransfer(
						tinyBarsFromTo(GENESIS, EXCHANGE_RATE_CONTROL, 1_000_000_000L)).noLogging(),
				Stream.of(entities).map(account ->
						balanceSnapshot(
								spec -> asAccountString(spec.registry().getAccountID(account)) + "Snapshot",
								account).payingWith(EXCHANGE_RATE_CONTROL)
				).toArray(n -> new HapiSpecOperation[n]));
	}

	public static HapiSpecOperation[] takeBalanceSnapshotsWithGenesis(String... entities) {
		return HapiApiSuite.flattened(
				Stream.of(entities).map(account ->
						balanceSnapshot(
								spec -> asAccountString(spec.registry().getAccountID(account)) + "Snapshot", account)
				).toArray(n -> new HapiSpecOperation[n]));
	}

	public static HapiSpecOperation validateRecordTransactionFees(String txn) {
		return validateRecordTransactionFees(txn,
				Set.of(
						HapiPropertySource.asAccount("0.0.3"),
						HapiPropertySource.asAccount("0.0.98")));
	}

	public static HapiSpecOperation validateRecordTransactionFees(String txn, Set<AccountID> feeRecipients) {
		return assertionsHold((spec, assertLog) -> {
			HapiGetTxnRecord subOp = getTxnRecord(txn).logged().payingWith(EXCHANGE_RATE_CONTROL);
			allRunFor(spec, subOp);
			TransactionRecord record = subOp.getResponse().getTransactionGetRecord().getTransactionRecord();
			long realFee = record.getTransferList().getAccountAmountsList()
					.stream()
					.filter(aa -> feeRecipients.contains(aa.getAccountID()))
					.mapToLong(AccountAmount::getAmount)
					.sum();
			Assert.assertEquals("Inconsistent transactionFee field!", realFee, record.getTransactionFee());
		});
	}

	public static HapiSpecOperation validateTransferListForBalances(String txn, List<String> accounts) {
		return validateTransferListForBalances(List.of(txn), accounts);
	}

	public static HapiSpecOperation validateTransferListForBalances(
			String txn,
			List<String> accounts,
			Set<String> wereDeleted
	) {
		return validateTransferListForBalances(List.of(txn), accounts, wereDeleted);
	}

	public static HapiSpecOperation validateTransferListForBalances(List<String> txns, List<String> accounts) {
		return validateTransferListForBalances(txns, accounts, Collections.EMPTY_SET);
	}

	public static HapiSpecOperation validateTransferListForBalances(
			List<String> txns,
			List<String> accounts,
			Set<String> wereDeleted
	) {
		return assertionsHold((spec, assertLog) -> {
			Map<String, Long> actualBalances = accounts
					.stream()
					.collect(Collectors.toMap(
							(String account) ->
									asAccountString(spec.registry().getAccountID(account)),
							(String account) -> {
								if (wereDeleted.contains(account)) {
									return 0L;
								}
								long balance = -1L;
								try {
									BalanceSnapshot preOp = balanceSnapshot("x", account);
									allRunFor(spec, preOp);
									balance = spec.registry().getBalanceSnapshot("x");
								} catch (Throwable ignore) {
								}
								return balance;
							}
					));

			List<AccountAmount> transfers = new ArrayList<>();

			for (String txn : txns) {
				HapiGetTxnRecord subOp = getTxnRecord(txn).logged().payingWith(EXCHANGE_RATE_CONTROL);
				allRunFor(spec, subOp);
				TransactionRecord record = subOp.getResponse().getTransactionGetRecord().getTransactionRecord();
				transfers.addAll(record.getTransferList().getAccountAmountsList());
			}

			Map<String, Long> changes = changesAccordingTo(transfers);
			assertLog.info("Balance changes according to transfer list: " + changes);
			changes.entrySet().forEach(change -> {
				String account = change.getKey();
				long oldBalance = -1L;
				/* The account/contract may have just been created, no snapshot was taken. */
				try {
					oldBalance = spec.registry().getBalanceSnapshot(account + "Snapshot");
				} catch (Throwable ignore) {
				}
				long expectedBalance = change.getValue() + Math.max(0L, oldBalance);
				long actualBalance = actualBalances.getOrDefault(account, -1L);
				assertLog.info("Balance of " + account + " was expected to be " + expectedBalance
						+ ", is actually " + actualBalance + "...");
				Assert.assertEquals(
						"New balance for " + account + " should be " + expectedBalance + " tinyBars.",
						expectedBalance, actualBalance);
			});
		});
	}

	private static Map<String, Long> changesAccordingTo(List<AccountAmount> transfers) {
		return transfers
				.stream()
				.map(aa -> new AbstractMap.SimpleEntry<>(asAccountString(aa.getAccountID()), aa.getAmount()))
				.collect(Collectors.groupingBy(Map.Entry::getKey, Collectors.summingLong(Map.Entry::getValue)));
	}

	public static boolean isNotLegacyThrottleProp(Setting setting) {
		var name = setting.getName();
		Set<String> legacyBouncerProps = Set.of("throttlingTps", "simpletransferTps", "getReceiptTps", "queriesTps");
		if (legacyBouncerProps.contains(name)) {
			return false;
		} else {
			return !name.startsWith("throttling.hcs");
		}
	}
}<|MERGE_RESOLUTION|>--- conflicted
+++ resolved
@@ -61,11 +61,8 @@
 import java.util.Collections;
 import java.util.List;
 import java.util.Map;
-<<<<<<< HEAD
 import java.util.Optional;
-=======
 import java.util.OptionalLong;
->>>>>>> 902dc835
 import java.util.Properties;
 import java.util.Set;
 import java.util.function.Function;
@@ -245,15 +242,7 @@
 				.setValue(value)
 				.build();
 	}
-	public static HapiSpecOperation updateLargeFile(
-			String payer,
-			String fileName,
-			ByteString byteString
-	) {
-		return updateLargeFile(payer, fileName, byteString, false, OptionalLong.empty());
-	}
-
-<<<<<<< HEAD
+
 	public static HapiSpecOperation chunkAFile(String filePath, int chunkSize, String payer, String topic) {
 		return withOpContext((spec, ctxLog) -> {
 			List<HapiSpecOperation> opsList = new ArrayList<HapiSpecOperation>();
@@ -290,8 +279,14 @@
 		});
 	}
 
-	public static HapiSpecOperation updateLargeFile(String payer, String fileName, ByteString byteString) {
-=======
+	public static HapiSpecOperation updateLargeFile(
+			String payer,
+			String fileName,
+			ByteString byteString
+	) {
+		return updateLargeFile(payer, fileName, byteString, false, OptionalLong.empty());
+	}
+
 	public static HapiSpecOperation updateLargeFile(
 			String payer,
 			String fileName,
@@ -299,7 +294,6 @@
 			boolean signOnlyWithPayer,
 			OptionalLong tinyBarsToOffer
 	) {
->>>>>>> 902dc835
 		return withOpContext((spec, ctxLog) -> {
 			List<HapiSpecOperation> opsList = new ArrayList<HapiSpecOperation>();
 
