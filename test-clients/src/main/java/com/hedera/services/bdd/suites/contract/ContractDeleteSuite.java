--- conflicted
+++ resolved
@@ -32,7 +32,6 @@
 import java.util.Arrays;
 import java.util.List;
 
-<<<<<<< HEAD
 import static com.hedera.services.bdd.spec.HapiApiSpec.defaultHapiSpec;
 import static com.hedera.services.bdd.spec.queries.QueryVerbs.getContractInfo;
 import static com.hedera.services.bdd.spec.transactions.TxnVerbs.fileCreate;
@@ -43,11 +42,9 @@
 import static com.hederahashgraph.api.proto.java.ResponseCodeEnum.OK;
 import static com.hederahashgraph.api.proto.java.ResponseCodeEnum.SUCCESS;
 
-=======
 import static com.hedera.services.bdd.spec.transactions.TxnVerbs.contractCreate;
 import static com.hedera.services.bdd.spec.transactions.TxnVerbs.contractDelete;
 import static com.hederahashgraph.api.proto.java.ResponseCodeEnum.*;
->>>>>>> ecd2ddae
 
 public class ContractDeleteSuite extends HapiApiSuite {
 	private static final Logger log = LogManager.getLogger(ContractDeleteSuite.class);
@@ -68,15 +65,10 @@
 
 	List<HapiApiSpec> negativeSpecs() {
 		return List.of(new HapiApiSpec[] {
-<<<<<<< HEAD
 				systemDeleteContractNotSupported(),
+				rejectsWithoutProperSig(),
 				systemDelThenUndelContractNotSupported()
 		});
-=======
-					rejectsWithoutProperSig(),
-				}
-
-		);
 	}
 
 	HapiApiSpec rejectsWithoutProperSig() {
@@ -88,7 +80,6 @@
 								.signedBy(GENESIS)
 								.hasKnownStatus(INVALID_SIGNATURE)
 				);
->>>>>>> ecd2ddae
 	}
 
 	List<HapiApiSpec> positiveSpecs() {
