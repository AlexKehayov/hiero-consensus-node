--- conflicted
+++ resolved
@@ -600,10 +600,10 @@
 		return self();
 	}
 
-<<<<<<< HEAD
 	public T scrambleTxnBody(Function<Transaction, Transaction> func) {
 		fiddler = Optional.of(func);
-=======
+		return self();
+	}
 	public T asTxnWithOnlySigMap() {
 		asTxnWithOnlySigMap = true;
 		return self();
@@ -616,7 +616,6 @@
 
 	public T asTxnWithSignedTxnBytesAndBodyBytes() {
 		asTxnWithSignedTxnBytesAndBodyBytes = true;
->>>>>>> ecd2ddae
 		return self();
 	}
 }