package com.hedera.services.bdd.spec.transactions;

/*-
 * ‌
 * Hedera Services Test Clients
 * ​
 * Copyright (C) 2018 - 2020 Hedera Hashgraph, LLC
 * ​
 * Licensed under the Apache License, Version 2.0 (the "License");
 * you may not use this file except in compliance with the License.
 * You may obtain a copy of the License at
 *
 *      http://www.apache.org/licenses/LICENSE-2.0
 *
 * Unless required by applicable law or agreed to in writing, software
 * distributed under the License is distributed on an "AS IS" BASIS,
 * WITHOUT WARRANTIES OR CONDITIONS OF ANY KIND, either express or implied.
 * See the License for the specific language governing permissions and
 * limitations under the License.
 * ‍
 */

import com.hedera.services.bdd.spec.HapiPropertySource;
import com.hedera.services.bdd.spec.exceptions.HapiTxnCheckStateException;
import com.hedera.services.bdd.spec.exceptions.HapiTxnPrecheckStateException;
import com.hederahashgraph.api.proto.java.Key;
import com.hederahashgraph.api.proto.java.Query;
import com.hederahashgraph.api.proto.java.Response;
import com.hederahashgraph.api.proto.java.ResponseCodeEnum;
import com.hederahashgraph.api.proto.java.Timestamp;
import com.hederahashgraph.api.proto.java.Transaction;
import com.hederahashgraph.api.proto.java.TransactionBody;
import com.hederahashgraph.api.proto.java.TransactionGetReceiptResponse;
import com.hederahashgraph.api.proto.java.TransactionReceipt;
import com.hederahashgraph.api.proto.java.TransactionResponse;
import com.hedera.services.legacy.proto.utils.KeyExpansion;
import com.hedera.services.bdd.spec.infrastructure.DelegatingOpFinisher;
import com.hedera.services.bdd.spec.HapiApiSpec;
import com.hedera.services.bdd.spec.HapiSpecOperation;

import static com.hedera.services.bdd.spec.transactions.TxnVerbs.cryptoTransfer;
import static com.hedera.services.bdd.spec.transactions.crypto.HapiCryptoTransfer.tinyBarsFromTo;
import static com.hedera.services.bdd.spec.utilops.CustomSpecAssert.allRunFor;
import static com.hederahashgraph.api.proto.java.HederaFunctionality.TransactionGetReceipt;
import static com.hederahashgraph.api.proto.java.ResponseCodeEnum.INSUFFICIENT_PAYER_BALANCE;
import static com.hederahashgraph.api.proto.java.ResponseCodeEnum.INSUFFICIENT_TX_FEE;
import static com.hederahashgraph.api.proto.java.ResponseCodeEnum.OK;
import static com.hederahashgraph.api.proto.java.ResponseCodeEnum.SUCCESS;
import static com.hederahashgraph.api.proto.java.ResponseCodeEnum.UNKNOWN;
import static com.hederahashgraph.api.proto.java.ResponseType.ANSWER_ONLY;
import static com.hedera.services.bdd.spec.queries.QueryUtils.txnReceiptQueryFor;
import static com.hedera.services.bdd.spec.transactions.TxnUtils.extractTxnId;
import static com.hedera.services.bdd.spec.transactions.TxnUtils.txnToString;

import java.time.Instant;
import java.util.ArrayList;
import java.util.EnumSet;
import java.util.List;
import java.util.Optional;
import java.util.function.Consumer;
import java.util.function.Function;
import java.util.function.Supplier;
import java.util.stream.Stream;

import com.hedera.services.bdd.spec.infrastructure.HapiSpecRegistry;
import com.hedera.services.bdd.spec.fees.Payment;
import com.hedera.services.bdd.spec.keys.ControlForKey;
import com.hedera.services.bdd.spec.keys.KeyGenerator;
import com.hedera.services.bdd.spec.keys.OverlappingKeyGenerator;
import com.hedera.services.bdd.spec.keys.SigMapGenerator;
import com.hedera.services.bdd.spec.stats.QueryObs;
import com.hedera.services.bdd.spec.stats.TxnObs;
import io.grpc.StatusRuntimeException;
import org.apache.logging.log4j.LogManager;
import org.apache.logging.log4j.Logger;

import static java.lang.Thread.sleep;
import static java.util.stream.Collectors.toList;
import static com.hedera.services.bdd.spec.fees.Payment.Reason.*;

public abstract class HapiTxnOp<T extends HapiTxnOp<T>> extends HapiSpecOperation {
	private static final Logger log = LogManager.getLogger(HapiTxnOp.class);

	private static final Response UNKNOWN_RESPONSE = Response.newBuilder()
					.setTransactionGetReceipt(TransactionGetReceiptResponse.newBuilder()
							.setReceipt(TransactionReceipt.newBuilder()
									.setStatus(UNKNOWN)))
					.build();

	private long submitTime = 0L;
	private TxnObs stats;
	private boolean deferStatusResolution = false;
	private boolean ensureResolvedStatusIsntFromDuplicate = false;

	protected boolean acceptAnyStatus = false;
	protected boolean acceptAnyPrecheck = false;
	protected boolean acceptAnyKnownStatus = false;
	protected ResponseCodeEnum actualStatus = UNKNOWN;
	protected ResponseCodeEnum actualPrecheck = UNKNOWN;
	protected TransactionReceipt lastReceipt;

	protected Optional<Function<Transaction, Transaction>> fiddler = Optional.empty();

	protected Optional<ResponseCodeEnum> expectedStatus = Optional.empty();
	protected Optional<ResponseCodeEnum> expectedPrecheck = Optional.empty();
	protected Optional<KeyGenerator.Nature> keyGen = Optional.empty();
	protected Optional<EnumSet<ResponseCodeEnum>> permissibleStatuses = Optional.empty();
	protected Optional<EnumSet<ResponseCodeEnum>> permissiblePrechecks = Optional.empty();
	/** if response code in the set then allow to resubmit transaction */
	protected Optional<EnumSet<ResponseCodeEnum>> retryPrechecks = Optional.empty();

	public long getSubmitTime() {
		return submitTime;
	}

	protected ResponseCodeEnum getExpectedStatus() {
		return expectedStatus.orElse(SUCCESS);
	}

	protected ResponseCodeEnum getExpectedPrecheck() {
		return expectedPrecheck.orElse(OK);
	}

	abstract protected T self();

	abstract protected Consumer<TransactionBody.Builder> opBodyDef(HapiApiSpec spec) throws Throwable;

	abstract protected Function<Transaction, TransactionResponse> callToUse(HapiApiSpec spec);

	public byte[] serializeSignedTxnFor(HapiApiSpec spec) throws Throwable {
		return finalizedTxn(spec, opBodyDef(spec)).toByteArray();
	}

	public Transaction signedTxnFor(HapiApiSpec spec) throws Throwable {
		return finalizedTxn(spec, opBodyDef(spec));
	}

	public Transaction signedTxnFor(HapiApiSpec spec, byte[] nonce) throws Throwable {
		this.nonce = nonce;
		return finalizedTxn(spec, opBodyDef(spec));
	}

	@Override
	protected boolean submitOp(HapiApiSpec spec) throws Throwable {
		stats = new TxnObs(type());
		fixNodeFor(spec);
		configureTlsFor(spec);

		while (true) {
			Transaction txn = finalizedTxn(spec, opBodyDef(spec));

			if (!loggingOff) {
				log.info(spec.logPrefix() + " submitting " + this + " via " + txnToString(txn));
			}

			TransactionResponse response = null;
			try {
				if (fiddler.isPresent()) {
					txn = fiddler.get().apply(txn);
				}
				response = timedCall(spec, txn);
			} catch (StatusRuntimeException e) {
				var msg = e.toString();
				if (isRecognizedRecoverable(msg)) {
					log.info("Recognized recoverable runtime exception {}, retrying status resolution...", msg);
					continue;
				}
				else {
					log.error("{} Status resolution failed due to unrecoverable runtime exception, possibly network connection lost." ,txn);
					throw new HapiTxnCheckStateException("Unable to resolve txn status!");
				}
			}

			/* Used by superclass to perform standard housekeeping. */
			txnSubmitted = txn;

			actualPrecheck = response.getNodeTransactionPrecheckCode();
			if (retryPrechecks.isPresent() && retryPrechecks.get().contains(actualPrecheck)) {
				sleep(10);
			} else {
				break;
			}
		}
		spec.updatePrecheckCounts(actualPrecheck);
		stats.setAccepted(actualPrecheck == OK);
		if (actualPrecheck == INSUFFICIENT_PAYER_BALANCE || actualPrecheck == INSUFFICIENT_TX_FEE) {
			if (payerIsRechargingFor(spec)) {
				addIpbToPermissiblePrechecks();
				if (payerNotRecentlyRecharged(spec)) {
					rechargePayerFor(spec);
				}
			}
		}
		if (!acceptAnyPrecheck) {
			if (permissiblePrechecks.isPresent()) {
				if (permissiblePrechecks.get().contains(actualPrecheck)) {
					expectedPrecheck = Optional.of(actualPrecheck);
				} else {
					log.error(
							"{} {} Wrong actual precheck status {}, not one of {}!",spec.logPrefix(), this,
							actualPrecheck,
							permissiblePrechecks.get());
					throw new HapiTxnPrecheckStateException(String.format("Wrong actual precheck status %s, expected %s", actualStatus ,permissibleStatuses.get()));
				}
			} else {
				if(getExpectedPrecheck() != actualPrecheck) {
					log.error( "{} {} Wrong actual precheck status {}, expecting {}", spec.logPrefix(), this, actualPrecheck, getExpectedPrecheck());
					throw new HapiTxnPrecheckStateException(String.format("Wrong precheck status! expected %s, actual %s", getExpectedPrecheck(), actualPrecheck));
				}
			}
		}
		if (actualPrecheck != OK) {
			considerRecording(spec, stats);
			return false;
		}
		spec.adhocIncrement();

		if (!deferStatusResolution) {
			resolveStatus(spec);
			if (!hasStatsToCollectDuringFinalization(spec)) {
				considerRecording(spec, stats);
			}
		}
		if (requiresFinalization(spec)) {
			spec.offerFinisher(new DelegatingOpFinisher(this));
		}

		return !deferStatusResolution;
	}

	private TransactionResponse timedCall(HapiApiSpec spec, Transaction txn) {
		submitTime = System.currentTimeMillis();
		TransactionResponse response = callToUse(spec).apply(txn);
		long after = System.currentTimeMillis();
		stats.setResponseLatency(after - submitTime);
		return response;
	}

	private void resolveStatus(HapiApiSpec spec) throws Throwable {
		actualStatus = resolvedStatusOfSubmission(spec);
		spec.updateResolvedCounts(actualStatus);
		if (actualStatus == INSUFFICIENT_PAYER_BALANCE) {
			if (payerIsRechargingFor(spec)) {
				addIpbToPermissibleStatuses();
				if (payerNotRecentlyRecharged(spec)) {
					rechargePayerFor(spec);
				}
			}
		}
		if (permissibleStatuses.isPresent()) {
			if (permissibleStatuses.get().contains(actualStatus)) {
				expectedStatus = Optional.of(actualStatus);
			} else {
				log.error(
						"{} {} Wrong actual status {}, not one of {}!", spec.logPrefix(), this,
								actualStatus,
								permissibleStatuses.get());
				throw new HapiTxnCheckStateException(String.format("Wrong actual status %s, expected %s", actualStatus ,permissibleStatuses.get()));
			}
		} else {
			if(getExpectedStatus() != actualStatus) {
				log.error("{} {} Wrong actual status {}, expected {}", spec.logPrefix(), this,actualStatus, getExpectedStatus());
				throw new HapiTxnCheckStateException(String.format("Wrong actual status %s, expected %s", actualStatus, getExpectedStatus()));
			}
		}
		if (!deferStatusResolution) {
			if (spec.setup().costSnapshotMode() != HapiApiSpec.CostSnapshotMode.OFF) {
				publishFeeChargedTo(spec);
			}
		}
		if (ensureResolvedStatusIsntFromDuplicate) {
			assertRecordHasExpectedMemo(spec);
		}
	}

	private void rechargePayerFor(HapiApiSpec spec) {
		long rechargeAmount = spec.registry().getRechargeAmount(payer.get());
		var bank = spec.setup().defaultPayerName();
		spec.registry().setRechargingTime(payer.get(), Instant.now()); //record timestamp of last recharge event
		allRunFor(spec, cryptoTransfer(tinyBarsFromTo(bank, payer.get(), rechargeAmount)));
	}

	private boolean payerIsRechargingFor(HapiApiSpec spec) {
		return payer.map(spec.registry()::isRecharging).orElse(Boolean.FALSE);
	}

	synchronized private boolean payerNotRecentlyRecharged(HapiApiSpec spec) {
		Instant lastInstant = payer.map(spec.registry()::getRechargingTime).orElse(Instant.MIN);
		Integer rechargeWindow = payer.map(spec.registry()::getRechargingWindow).orElse(0);
		return !lastInstant.plusSeconds(rechargeWindow).isAfter(Instant.now());
	}

	private void addIpbToPermissiblePrechecks() {
		if (permissiblePrechecks.isEmpty()) {
			permissiblePrechecks = Optional.of(
					EnumSet.copyOf(List.of(OK, INSUFFICIENT_PAYER_BALANCE, INSUFFICIENT_TX_FEE)));
		} else if (!permissiblePrechecks.get().contains(INSUFFICIENT_PAYER_BALANCE) ||
				!permissiblePrechecks.get().contains(INSUFFICIENT_TX_FEE)) {
			permissiblePrechecks = Optional.of(addIpbToleranceTo(permissiblePrechecks.get()));
		}
	}

	private void addIpbToPermissibleStatuses() {
		if (permissibleStatuses.isEmpty()) {
			permissibleStatuses = Optional.of(EnumSet.copyOf(List.of(SUCCESS, INSUFFICIENT_PAYER_BALANCE)));
		} else if (!permissibleStatuses.get().contains(INSUFFICIENT_PAYER_BALANCE)) {
			permissibleStatuses = Optional.of(addIpbToleranceTo(permissibleStatuses.get()));
		}
	}

	private EnumSet<ResponseCodeEnum> addIpbToleranceTo(EnumSet<ResponseCodeEnum> immutableSet) {
		List<ResponseCodeEnum> tolerating = new ArrayList<>(immutableSet);
		tolerating.add(INSUFFICIENT_PAYER_BALANCE);
		return EnumSet.copyOf(tolerating);
	}

	private void publishFeeChargedTo(HapiApiSpec spec) throws Throwable {
		if (recordOfSubmission == null) {
			lookupSubmissionRecord(spec);
		}
		long fee = recordOfSubmission.getTransactionFee();
		spec.recordPayment(new Payment(fee, self().getClass().getSimpleName(), TXN_FEE));
	}

	private void assertRecordHasExpectedMemo(HapiApiSpec spec) throws Throwable {
		if (recordOfSubmission == null) {
			lookupSubmissionRecord(spec);
		}
		if(!memo.get().equals(recordOfSubmission.getMemo())) {
			log.error("{} {} Memo didn't come from submitted transaction! actual memo {}, recorded {}."
					,spec.logPrefix(), this, memo.get(), recordOfSubmission.getMemo());
			throw new HapiTxnCheckStateException(String.format("%s Memo didn't come from submitted transaction! actual memo %s, recorded %s."
					,this, memo.get(), recordOfSubmission.getMemo()));
		}
	}

	@Override
	public boolean requiresFinalization(HapiApiSpec spec) {
		return (actualPrecheck == OK) && (deferStatusResolution || hasStatsToCollectDuringFinalization(spec));
	}

	private boolean hasStatsToCollectDuringFinalization(HapiApiSpec spec) {
		return (!suppressStats && spec.setup().measureConsensusLatency());
	}

	@Override
	protected void lookupSubmissionRecord(HapiApiSpec spec) throws Throwable {
		if (actualStatus == UNKNOWN) {
			throw new HapiTxnCheckStateException(this + " tried to lookup the submission record before status was known!");
		}
		super.lookupSubmissionRecord(spec);
	}

	@Override
	public void finalizeExecFor(HapiApiSpec spec) throws Throwable {
		boolean explicitStatSuppression = suppressStats;
		suppressStats = true;
		if (deferStatusResolution) {
			resolveStatus(spec);
			updateStateOf(spec);
		}
		if (explicitStatSuppression) {
			return;
		} else {
			if (spec.setup().measureConsensusLatency()) {
				measureConsensusLatency(spec);
			}
			spec.registry().record(stats);
		}
	}

	private void measureConsensusLatency(HapiApiSpec spec) throws Throwable {
		if (acceptAnyStatus) {
			acceptAnyStatus = false;
			acceptAnyKnownStatus = true;
			actualStatus = resolvedStatusOfSubmission(spec);
		}
		if (recordOfSubmission == null) {
			lookupSubmissionRecord(spec);
		}
		Timestamp stamp = recordOfSubmission.getConsensusTimestamp();
		long consensusTime = stamp.getSeconds() * 1_000L + stamp.getNanos() / 1_000_000L;
		stats.setConsensusLatency(consensusTime - submitTime);
	}

	private ResponseCodeEnum resolvedStatusOfSubmission(HapiApiSpec spec) throws Throwable {
		long delayMS = spec.setup().statusPreResolvePauseMs();
		long elapsedMS = System.currentTimeMillis() - submitTime;
		if (elapsedMS <= delayMS) {
			pause(delayMS - elapsedMS);
		}
		long beginWait = Instant.now().toEpochMilli();
		Query receiptQuery = txnReceiptQueryFor(extractTxnId(txnSubmitted));
		do {
			Response response = statusResponse(spec, receiptQuery);
			lastReceipt = response.getTransactionGetReceipt().getReceipt();
			ResponseCodeEnum statusNow = lastReceipt.getStatus();
			if (acceptAnyStatus) {
				expectedStatus = Optional.of(statusNow);
				return statusNow;
			} else if (statusNow != UNKNOWN) {
				if (acceptAnyKnownStatus) {
					expectedStatus = Optional.of(statusNow);
				}
				return statusNow;
			}
			pause(spec.setup().statusWaitSleepMs());
		} while ((Instant.now().toEpochMilli() - beginWait) < spec.setup().statusWaitTimeoutMs());
		return UNKNOWN;
	}

	private Response statusResponse(HapiApiSpec spec, Query receiptQuery) throws Throwable {
		long before = System.currentTimeMillis();
		Response response = null;
		int allowedUnrecognizedExceptions = 10;
		while (response == null) {
			try {
				var cryptoSvcStub = spec.clients().getCryptoSvcStub(targetNodeFor(spec), useTls);
				if (cryptoSvcStub == null) {
					response = UNKNOWN_RESPONSE;
				} else {
					response = cryptoSvcStub.getTransactionReceipts(receiptQuery);
				}
			} catch (Exception e) {
				var msg = e.toString();
				if (isRecognizedRecoverable(msg)) {
					log.info("Recognized recoverable runtime exception {}, retrying status resolution...", msg);
					continue;
				}
<<<<<<< HEAD
				log.warn("({}) Status resolution failed with unrecognized exception",
						Thread.currentThread().getName(), e);
=======
>>>>>>> 0fccf4b5
				allowedUnrecognizedExceptions--;
				if (allowedUnrecognizedExceptions == 0) {
					response = UNKNOWN_RESPONSE;
				}
			}
		}
		if(response.getTransactionGetReceipt().getReceipt().getStatus() == UNKNOWN) {
			log.error(" [ accountID {} validStart({}, {}) ], status resolution failed with unrecognized exception, not getting txn response back",
					receiptQuery.getTransactionGetReceipt().getTransactionID().getAccountID().getAccountNum(),
					receiptQuery.getTransactionGetReceipt().getTransactionID().getTransactionValidStart().getSeconds(),
					receiptQuery.getTransactionGetReceipt().getTransactionID().getTransactionValidStart().getNanos()
					);
		}
		long after = System.currentTimeMillis();
		considerRecordingAdHocReceiptQueryStats(spec.registry(), after - before);
		return response;
	}

	private boolean isRecognizedRecoverable(String msg) {
		return msg.contains("NO_ERROR") ||
				msg.contains("Received unexpected EOS on DATA frame from server") ||
				msg.contains("REFUSED_STREAM");
	}

	private void considerRecordingAdHocReceiptQueryStats(HapiSpecRegistry registry, long responseLatency) {
		if (!suppressStats && !deferStatusResolution) {
			QueryObs adhocStats = new QueryObs(ANSWER_ONLY, TransactionGetReceipt);
			adhocStats.setAccepted(true);
			adhocStats.setResponseLatency(responseLatency);
			registry.record(adhocStats);
		}
	}

	private void pause(long forMs) {
		if (forMs > 0L) {
			try {
				sleep(forMs);
			} catch (InterruptedException ignore) {
			}
		}
	}

	protected KeyGenerator effectiveKeyGen() {
		return (keyGen.orElse(KeyGenerator.Nature.RANDOMIZED) == KeyGenerator.Nature.WITH_OVERLAPPING_PREFIXES)
				? OverlappingKeyGenerator.withDefaultOverlaps() : KeyExpansion::genSingleEd25519KeyByteEncodePubKey;
	}

	/* Fluent builder methods to chain. */
	public T memo(String text) {
		memo = Optional.of(text);
		return self();
	}

	public T ensuringResolvedStatusIsntFromDuplicate() {
		ensureResolvedStatusIsntFromDuplicate = true;
		memo = Optional.of(TxnUtils.randomUppercase(64));
		return self();
	}

	public T logged() {
		verboseLoggingOn = true;
		return self();
	}

	public T via(String name) {
		txnName = name;
		shouldRegisterTxn = true;
		return self();
	}

	public T gas(long amount) {
		if (amount > 0) {
			gas = Optional.of(amount);
		}
		return self();
	}

	public T fee(long amount) {
		if (amount >= 0) {
			fee = Optional.of(amount);
		}
		return self();
	}

	public T signedBy(String... keys) {
		signers = Optional.of(
				Stream.of(keys)
						.<Function<HapiApiSpec, Key>>map(k -> spec -> spec.registry().getKey(k))
						.collect(toList()));
		return self();
	}

	public T payingWith(String name) {
		payer = Optional.of(name);
		return self();
	}

	public T record(Boolean isGenerated) {
		genRecord = Optional.of(isGenerated);
		return self();
	}

	public T hasPrecheck(ResponseCodeEnum status) {
		expectedPrecheck = Optional.of(status);
		return self();
	}

	public T hasPrecheckFrom(ResponseCodeEnum... statuses) {
		permissiblePrechecks = Optional.of(EnumSet.copyOf(List.of(statuses)));
		return self();
	}

	public T hasRetryPrecheckFrom(ResponseCodeEnum... statuses) {
		retryPrechecks = Optional.of(EnumSet.copyOf(List.of(statuses)));
		return self();
	}

	public T hasKnownStatus(ResponseCodeEnum status) {
		this.expectedStatus = Optional.of(status);
		return self();
	}

	public T hasKnownStatusFrom(ResponseCodeEnum... statuses) {
		permissibleStatuses = Optional.of(EnumSet.copyOf(List.of(statuses)));
		return self();
	}

	public T numPayerSigs(int hardcoded) {
		this.hardcodedNumPayerKeys = Optional.of(hardcoded);
		return self();
	}

	public T ed25519Keys(KeyGenerator.Nature nature) {
		keyGen = Optional.of(nature);
		return self();
	}

	public T sigMapPrefixes(SigMapGenerator.Nature nature) {
		sigMapGen = Optional.of(nature);
		return self();
	}

	public T hasAnyKnownStatus() {
		acceptAnyKnownStatus = true;
		return self();
	}

	public T hasAnyStatusAtAll() {
		acceptAnyStatus = true;
		return self();
	}

	public T hasAnyPrecheck() {
		acceptAnyPrecheck = true;
		return self();
	}

	public T sigControl(ControlForKey... overrides) {
		controlOverrides = Optional.of(overrides);
		return self();
	}

	public T deferStatusResolution() {
		deferStatusResolution = true;
		return self();
	}

	public T delayBy(long pauseMs) {
		submitDelay = Optional.of(pauseMs);
		return self();
	}

	public T suppressStats(boolean flag) {
		suppressStats = flag;
		return self();
	}

	public T noLogging() {
		loggingOff = true;
		return self();
	}

	public T logging() {
		loggingOff = false;
		return self();
	}

	public T validDurationSecs(long secs) {
		validDurationSecs = Optional.of(secs);
		return self();
	}

	public T txnId(String name) {
		customTxnId = Optional.of(name);
		return self();
	}

	public T randomNode() {
		useRandomNode = true;
		return self();
	}

	public T unavailableNode() {
		unavailableNode = true;
		return self();
	}

	public T setNode(String account) {
		node = Optional.of(HapiPropertySource.asAccount(account));

		return self();
	}

	public T setNodeFrom(Supplier<String> accountSupplier) {
		nodeSupplier = Optional.of(() -> HapiPropertySource.asAccount(accountSupplier.get()));
		return self();
	}

	public T usePresetTimestamp() {
		usePresetTimestamp = true;
		return self();
	}

	public T scrambleTxnBody(Function<Transaction, Transaction> func) {
		fiddler = Optional.of(func);
		return self();
	}

	public T asTxnWithOnlySigMap() {
		asTxnWithOnlySigMap = true;
		return self();
	}

	public T sansTxnId() {
		omitTxnId = true;
		return self();
	}

	public T withLegacyProtoStructure() {
		alwaysWithLegacyProtoStructure = true;
		return self();
	}

	public T asTxnWithSignedTxnBytesAndSigMap() {
		asTxnWithSignedTxnBytesAndSigMap = true;
		return self();
	}

	public T asTxnWithSignedTxnBytesAndBodyBytes() {
		asTxnWithSignedTxnBytesAndBodyBytes = true;
		return self();
	}

	public TransactionReceipt getLastReceipt() {
		return lastReceipt;
	}
}<|MERGE_RESOLUTION|>--- conflicted
+++ resolved
@@ -427,11 +427,8 @@
 					log.info("Recognized recoverable runtime exception {}, retrying status resolution...", msg);
 					continue;
 				}
-<<<<<<< HEAD
 				log.warn("({}) Status resolution failed with unrecognized exception",
 						Thread.currentThread().getName(), e);
-=======
->>>>>>> 0fccf4b5
 				allowedUnrecognizedExceptions--;
 				if (allowedUnrecognizedExceptions == 0) {
 					response = UNKNOWN_RESPONSE;
