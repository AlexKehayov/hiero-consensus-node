--- conflicted
+++ resolved
@@ -85,14 +85,13 @@
 		this.token = token;
 	}
 
-<<<<<<< HEAD
 	public void setTokenPrefix(String prefix) {
 		token = prefix + token;
-=======
+        }
+
 	public HapiTokenCreate entityMemo(String memo) {
 		this.entityMemo = Optional.of(memo);
 		return this;
->>>>>>> 3ca6c669
 	}
 
 	public HapiTokenCreate advertisingCreation() {
