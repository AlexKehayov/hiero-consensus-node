--- conflicted
+++ resolved
@@ -124,27 +124,6 @@
 	@Override
 	protected List<HapiApiSpec> getSpecsInSuite() {
 		return List.of(new HapiApiSpec[] {
-<<<<<<< HEAD
-//						createEmptyConstructor(),
-//						insufficientPayerBalanceUponCreation(),
-//						rejectsInvalidMemo(),
-//						rejectsInsufficientFee(),
-//						rejectsInvalidBytecode(),
-//						revertsNonzeroBalance(),
-//						createFailsIfMissingSigs(),
-//						rejectsInsufficientGas(),
-//						createsVanillaContractAsExpectedWithOmittedAdminKey(),
-//						childCreationsHaveExpectedKeysWithOmittedAdminKey(),
-//						cannotCreateTooLargeContract(),
-//						revertedTryExtCallHasNoSideEffects(),
-//						getsInsufficientPayerBalanceIfSendingAccountCanPayEverythingButServiceFee(),
-//						receiverSigReqTransferRecipientMustSignWithFullPubKeyPrefix(),
-//						cannotSendToNonExistentAccount(),
-//						canCallPendingContractSafely(),
-//						delegateContractIdRequiredForTransferInDelegateCall(),
-//						helloWorldNftMint(),
-						helloWorldFungibleMint(),
-=======
 						createEmptyConstructor(),
 						insufficientPayerBalanceUponCreation(),
 						rejectsInvalidMemo(),
@@ -156,9 +135,14 @@
 						createsVanillaContractAsExpectedWithOmittedAdminKey(),
 						childCreationsHaveExpectedKeysWithOmittedAdminKey(),
 						cannotCreateTooLargeContract(),
+						revertedTryExtCallHasNoSideEffects(),
 						getsInsufficientPayerBalanceIfSendingAccountCanPayEverythingButServiceFee(),
+						receiverSigReqTransferRecipientMustSignWithFullPubKeyPrefix(),
+						cannotSendToNonExistentAccount(),
 						canCallPendingContractSafely(),
->>>>>>> 8105a5f8
+						delegateContractIdRequiredForTransferInDelegateCall(),
+						helloWorldNftMint(),
+						helloWorldFungibleMint(),
 				}
 		);
 	}
