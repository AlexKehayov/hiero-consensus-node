// SPDX-License-Identifier: Apache-2.0
plugins {
    id("org.hiero.gradle.base.lifecycle")
    id("org.hiero.gradle.base.jpms-modules")
    id("org.hiero.gradle.check.spotless")
    id("org.hiero.gradle.check.spotless-kotlin")
}

dependencies {
    api(platform("io.netty:netty-bom:4.2.1.Final"))

    // forward logging from modules using SLF4J (e.g. 'org.hyperledger.besu.evm') to Log4J
    runtime("org.apache.logging.log4j:log4j-slf4j2-impl") {
        because("org.apache.logging.log4j.slf4j2.impl")
    }
}

val autoService = "1.1.1"
val besu = "24.3.3"
val bouncycastle = "1.80"
val dagger = "2.56.2"
val eclipseCollections = "11.1.0"
val grpc = "1.72.0"
val hederaCryptography = "0.2.3-SNAPSHOT"
val helidon = "4.2.1"
<<<<<<< HEAD
val jackson = "2.18.3"
=======
val jackson = "2.19.0"
>>>>>>> 52fdfea8
val junit5 = "5.10.3!!" // no updates beyond 5.10.3 until #17125 is resolved
val log4j = "2.24.3"
val mockito = "5.17.0"
val pbj = "0.11.0" // ATTENTION: keep in sync with plugin version in 'hapi/hapi/build.gradle.kts'
val protobuf = "4.30.2"
val testContainers = "1.21.0"
val tuweni = "2.4.2"
val webcompare = "2.1.8"

dependencies.constraints {
    api("io.helidon.common:helidon-common:$helidon") { because("io.helidon.common") }
    api("io.helidon.webclient:helidon-webclient:$helidon") { because("io.helidon.webclient") }
    api("io.helidon.webclient:helidon-webclient-grpc:$helidon") {
        because("io.helidon.webclient.grpc")
    }
    api("org.awaitility:awaitility:4.3.0") { because("awaitility") }
    api("com.fasterxml.jackson.core:jackson-core:$jackson") {
        because("com.fasterxml.jackson.core")
    }
    api("com.fasterxml.jackson.core:jackson-databind:$jackson") {
        because("com.fasterxml.jackson.databind")
    }
    api("com.fasterxml.jackson.dataformat:jackson-dataformat-yaml:$jackson") {
        because("com.fasterxml.jackson.dataformat.yaml")
    }
    api("com.github.ben-manes.caffeine:caffeine:3.2.0") { because("com.github.benmanes.caffeine") }
    api("com.github.docker-java:docker-java-api:3.5.0") { because("com.github.dockerjava.api") }
    api("com.github.spotbugs:spotbugs-annotations:4.9.3") {
        because("com.github.spotbugs.annotations")
    }
    api("com.google.auto.service:auto-service-annotations:$autoService") {
        because("com.google.auto.service")
    }
    api("com.google.auto.service:auto-service:$autoService") {
        because("com.google.auto.service.processor")
    }
    api("com.google.guava:guava:33.4.8-jre") { because("com.google.common") }
    api("com.google.j2objc:j2objc-annotations:3.0.0") { because("com.google.j2objc.annotations") }
    api("com.google.jimfs:jimfs:1.3.0") { because("com.google.common.jimfs") }
    api("com.google.protobuf:protobuf-java:$protobuf") { because("com.google.protobuf") }
    api("com.google.protobuf:protobuf-java-util:$protobuf") { because("com.google.protobuf.util") }
    api("com.hedera.pbj:pbj-runtime:$pbj") { because("com.hedera.pbj.runtime") }
    api("com.squareup:javapoet:1.13.0") { because("com.squareup.javapoet") }
    api("net.java.dev.jna:jna:5.17.0") { because("com.sun.jna") }
    api("com.google.dagger:dagger:$dagger") { because("dagger") }
    api("com.google.dagger:dagger-compiler:$dagger") { because("dagger.compiler") }
    api("io.grpc:grpc-netty:$grpc") { because("io.grpc.netty") }
    api("io.grpc:grpc-protobuf:$grpc") { because("io.grpc.protobuf") }
    api("io.grpc:grpc-stub:$grpc") { because("io.grpc.stub") }
    api("com.esaulpaugh:headlong:13.2.2") { because("com.esaulpaugh.headlong") }
<<<<<<< HEAD
    api("info.picocli:picocli:4.7.6") { because("info.picocli") }
=======
    api("info.picocli:picocli:4.7.7") { because("info.picocli") }
>>>>>>> 52fdfea8
    api("io.github.classgraph:classgraph:4.8.179") { because("io.github.classgraph") }
    api("io.perfmark:perfmark-api:0.27.0") { because("io.perfmark") }
    api("io.prometheus:simpleclient:0.16.0") { because("simpleclient") }
    api("io.prometheus:simpleclient_httpserver:0.16.0") { because("simpleclient.httpserver") }
    api("jakarta.inject:jakarta.inject-api:2.0.1") { because("jakarta.inject") }
    api("javax.inject:javax.inject:1") { because("javax.inject") }
    api("com.goterl:lazysodium-java:5.1.4") { because("lazysodium.java") }
    api("net.i2p.crypto:eddsa:0.3.0") { because("net.i2p.crypto.eddsa") }
    api("org.antlr:antlr4-runtime:4.13.2") { because("org.antlr.antlr4.runtime") }
    api("commons-codec:commons-codec:1.18.0") { because("org.apache.commons.codec") }
    api("org.apache.commons:commons-collections4:4.5.0") {
        because("org.apache.commons.collections4")
    }
    api("commons-io:commons-io:2.19.0") { because("org.apache.commons.io") }
    api("org.apache.commons:commons-lang3:3.17.0") { because("org.apache.commons.lang3") }
    api("org.apache.commons:commons-compress:1.27.1") { because("org.apache.commons.compress") }
    api("org.apache.logging.log4j:log4j-api:$log4j") { because("org.apache.logging.log4j") }
    api("org.apache.logging.log4j:log4j-core:$log4j") { because("org.apache.logging.log4j.core") }
    api("org.apache.logging.log4j:log4j-slf4j2-impl:$log4j") {
        because("org.apache.logging.log4j.slf4j2.impl")
    }
    api("org.assertj:assertj-core:3.27.3") { because("org.assertj.core") }
    api("org.bouncycastle:bcpkix-jdk18on:$bouncycastle") { because("org.bouncycastle.pkix") }
    api("org.bouncycastle:bcprov-jdk18on:$bouncycastle") { because("org.bouncycastle.provider") }
    api("org.eclipse.collections:eclipse-collections-api:$eclipseCollections") {
        because("org.eclipse.collections.api")
    }
    api("org.eclipse.collections:eclipse-collections:$eclipseCollections") {
        because("org.eclipse.collections.impl")
    }
    api("org.hyperledger.besu:besu-datatypes:$besu") { because("org.hyperledger.besu.datatypes") }
    api("org.hyperledger.besu:evm:$besu") { because("org.hyperledger.besu.evm") }
    api("org.hyperledger.besu:secp256k1:0.8.2") {
        because("org.hyperledger.besu.nativelib.secp256k1")
    }
    api("org.jetbrains:annotations:26.0.2") { because("org.jetbrains.annotations") }
    api("org.json:json:20250107") { because("org.json") }
    api("org.junit.jupiter:junit-jupiter-api:$junit5") { because("org.junit.jupiter.api") }
    api("org.junit.jupiter:junit-jupiter-engine:$junit5") { because("org.junit.jupiter.engine") }
    api("org.junit-pioneer:junit-pioneer:2.3.0") { because("org.junitpioneer") }
    api("org.mockito:mockito-core:$mockito") { because("org.mockito") }
    api("org.mockito:mockito-junit-jupiter:$mockito") { because("org.mockito.junit.jupiter") }
    api("org.opentest4j:opentest4j:1.3.0") { because("org.opentest4j") }
    api("org.testcontainers:testcontainers:$testContainers") { because("org.testcontainers") }
    api("org.testcontainers:junit-jupiter:$testContainers") {
        because("org.testcontainers.junit.jupiter")
    }
    api("org.yaml:snakeyaml:2.4") { because("org.yaml.snakeyaml") }
    api("io.tmio:tuweni-bytes:$tuweni") { because("tuweni.bytes") }
    api("io.tmio:tuweni-units:$tuweni") { because("tuweni.units") }
    api("uk.org.webcompere:system-stubs-core:$webcompare") {
        because("uk.org.webcompere.systemstubs.core")
    }
    api("uk.org.webcompere:system-stubs-jupiter:$webcompare") {
        because("uk.org.webcompere.systemstubs.jupiter")
    }
    api("com.google.protobuf:protoc:$protobuf")
    api("io.grpc:protoc-gen-grpc-java:$grpc")

    api("com.hedera.cryptography:hedera-cryptography-blskeygen:$hederaCryptography") {
        because("com.hedera.cryptography.blskeygen")
    }
    api("com.hedera.cryptography:hedera-cryptography-bls:$hederaCryptography") {
        because("com.hedera.cryptography.bls")
    }
    api("com.hedera.cryptography:hedera-cryptography-pairings-api:$hederaCryptography") {
        because("com.hedera.cryptography.pairings.api")
    }
    api("com.hedera.cryptography:hedera-cryptography-tss:$hederaCryptography") {
        because("com.hedera.cryptography.tss")
    }
    api("com.hedera.cryptography:hedera-cryptography-utils:$hederaCryptography") {
        because("com.hedera.cryptography.utils")
    }
    api("com.hedera.cryptography:hedera-cryptography-rpm:$hederaCryptography") {
        because("com.hedera.cryptography.rpm")
    }
    api("com.hedera.cryptography:hedera-cryptography-hinTS:$hederaCryptography") {
        because("com.hedera.cryptography.hints")
    }
}<|MERGE_RESOLUTION|>--- conflicted
+++ resolved
@@ -23,11 +23,7 @@
 val grpc = "1.72.0"
 val hederaCryptography = "0.2.3-SNAPSHOT"
 val helidon = "4.2.1"
-<<<<<<< HEAD
-val jackson = "2.18.3"
-=======
 val jackson = "2.19.0"
->>>>>>> 52fdfea8
 val junit5 = "5.10.3!!" // no updates beyond 5.10.3 until #17125 is resolved
 val log4j = "2.24.3"
 val mockito = "5.17.0"
@@ -78,11 +74,7 @@
     api("io.grpc:grpc-protobuf:$grpc") { because("io.grpc.protobuf") }
     api("io.grpc:grpc-stub:$grpc") { because("io.grpc.stub") }
     api("com.esaulpaugh:headlong:13.2.2") { because("com.esaulpaugh.headlong") }
-<<<<<<< HEAD
-    api("info.picocli:picocli:4.7.6") { because("info.picocli") }
-=======
     api("info.picocli:picocli:4.7.7") { because("info.picocli") }
->>>>>>> 52fdfea8
     api("io.github.classgraph:classgraph:4.8.179") { because("io.github.classgraph") }
     api("io.perfmark:perfmark-api:0.27.0") { because("io.perfmark") }
     api("io.prometheus:simpleclient:0.16.0") { because("simpleclient") }
